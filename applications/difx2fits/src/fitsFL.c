/***************************************************************************
 *   Copyright (C) 2008-2024 by Walter Brisken                             *
 *                                                                         *
 *   This program is free software; you can redistribute it and/or modify  *
 *   it under the terms of the GNU General Public License as published by  *
 *   the Free Software Foundation; either version 3 of the License, or     *
 *   (at your option) any later version.                                   *
 *                                                                         *
 *   This program is distributed in the hope that it will be useful,       *
 *   but WITHOUT ANY WARRANTY; without even the implied warranty of        *
 *   MERCHANTABILITY or FITNESS FOR A PARTICULAR PURPOSE.  See the         *
 *   GNU General Public License for more details.                          *
 *                                                                         *
 *   You should have received a copy of the GNU General Public License     *
 *   along with this program; if not, write to the                         *
 *   Free Software Foundation, Inc.,                                       *
 *   59 Temple Place - Suite 330, Boston, MA  02111-1307, USA.             *
 ***************************************************************************/
<<<<<<< HEAD
=======

>>>>>>> ee15afc7
#include <stdlib.h>
#include <sys/types.h>
#include <string.h>
#include <strings.h>
#include "config.h"
#include "difx2fits.h"
#include "other.h"
#include "util.h"

static int extverFL = 1;  /* sequence number of this table type in FITS file */

typedef struct
{
	int bandMask[array_MAX_BANDS];
	int polId;
	int nBand;
	/* names ending in 1 are 1-based indices for FITS */
	int32_t sourceId1;
	int32_t arrayId1;
	int32_t baselineId1[2];
	int32_t freqId1;
	float timeRange[2];
	int32_t chanRange1[2];
	char reason[64];
	int severity;
} FlagDatum;

enum
{
	FreqTypeNone = 0,
	FreqTypeRecBand,
	FreqTypeDiFxFreq
};

static int parseFlag(char *line, char *antName, double timeRange[2], char *reason, int *recBand, int *chanRange)
{
	int n;

	n = sscanf(line, "%s%lf%lf%d%d%d", antName, timeRange+0, timeRange+1, recBand, chanRange+0, chanRange+1);

	if(n < 4)
	{
		return 0;
	}
	
	if(n < 6)
	{
		chanRange[0] = 0; /* no channel selective flagging */
		chanRange[1] = 0;
	}

	copyQuotedString(reason, line, 40);

	return 1;
}

static void writeFLrow(struct fitsPrivate *out, char *fitsbuf, int nRowBytes, const struct fitsBinTableColumn *columns, int nColumn, const FlagDatum *FL)
{
	char *p_fitsbuf;
	int polMask[4];

	p_fitsbuf = fitsbuf;

	/* Derive polarization Mask */

	if(FL->polId < 0)	/* Flag all pols */
	{
		polMask[0] = 1;
		polMask[1] = 1;
	}
	else if(FL->polId == 0)
	{
		polMask[0] = 1;
		polMask[1] = 0;
	}
	else
	{
		polMask[0] = 0;
		polMask[1] = 1;
	}

	/* Cross pol terms are always affected */
	polMask[2] = polMask[3] = 1;

	FITS_WRITE_ITEM (FL->sourceId1, p_fitsbuf);	  /* SOURCE ID */
	FITS_WRITE_ITEM (FL->arrayId1, p_fitsbuf);	  /* ARRAY ID */
	FITS_WRITE_ITEM (FL->baselineId1, p_fitsbuf);	  /* ANTENNA IDS */
	FITS_WRITE_ITEM (FL->freqId1, p_fitsbuf);	  /* FREQ ID */
	FITS_WRITE_ITEM (FL->timeRange, p_fitsbuf);	  /* TIME RANAGE */
	FITS_WRITE_ARRAY(FL->bandMask, p_fitsbuf, FL->nBand); /* BANDS */
	FITS_WRITE_ITEM (FL->chanRange1, p_fitsbuf);	  /* CHANNELS */
	FITS_WRITE_ITEM (polMask, p_fitsbuf);		  /* POLARIZATIONS */
	FITS_WRITE_ARRAY(FL->reason, p_fitsbuf, 40);	  /* REASON */
	FITS_WRITE_ITEM (FL->severity, p_fitsbuf);	  /* SEVERITY */

	testFitsBufBytes(p_fitsbuf - fitsbuf, nRowBytes, "FL");
	
#ifndef WORDS_BIGENDIAN	
	FitsBinRowByteSwap(columns, nColumn, fitsbuf);
#endif
	fitsWriteBinRow(out, fitsbuf);
}

static int processFlagFile(const DifxInput *D, struct fits_keywords *p_fits_keys, const char *antennaName, const char *flagFile, struct fitsPrivate *out, char *fitsbuf, int nRowBytes, int nColumn, const struct fitsBinTableColumn *columns, FlagDatum *FL, int refDay, int year, int nRec, const int freqType)
{
	FILE *in;
	int i;
	double start, stop;
#warning "FIXME: only one configId supported here"
	int configId = 0;

	in = fopen(flagFile, "r");
	if(!in)
	{
		return nRec;
	}

	start = D->mjdStart - (int)D->mjdStart;
	stop  = D->mjdStop  - (int)D->mjdStart;

	/* Write flags from file "flag" */
	for(;;)
	{
		const int MaxLineLength=1000;
		const DifxConfig *dc;
		const DifxFreqSet *dfs;
		char *rv;
		char antName[DIFXIO_NAME_LENGTH];
		char line[MaxLineLength+1];
		int recBand;
		int v;
		double timeRange[2];
		int chanRange[2];
		
		rv = fgets(line, MaxLineLength, in);
		if(!rv)
		{
			break;
		}

		/* ignore possible comment lines */
		if(line[0] == '#')
		{
			continue;
		}
		else if(parseFlag(line, antName, timeRange, FL->reason, &recBand, chanRange))
		{
			int antennaId;
			int freqId;

			if(antennaName && strcasecmp(antennaName, antName) != 0)
			{
				/* not a matching antenna */

				continue;
			}
			antennaId = DifxInputGetAntennaId(D, antName);
			if(antennaId < 0)
			{
				continue;
			}

			if(timeRange[0] > 50000.0)	/* must be MJD */
			{
				timeRange[0] -= (int)(D->mjdStart);
				timeRange[1] -= (int)(D->mjdStart);
			}
			else	/* must be day of year */
			{
				timeRange[0] -= refDay;
				timeRange[1] -= refDay;
				if(timeRange[0] < -300.0)	/* must be new years crossing */
				{
					timeRange[0] += DaysThisYear(year);
				}
				else if(timeRange[0] > 300.0)/* must be partial project after new year */
				{
					timeRange[0] -= DaysLastYear(year);
				}
				if(timeRange[1] < -300.0)	/* must be new years crossing */
				{
					timeRange[1] += DaysThisYear(year);
				}
				else if(timeRange[1] > 300.0)/* must be partial project after new year */
				{
					timeRange[1] -= DaysLastYear(year);
				}
			}

			/* Copying after manipulation to preserve precision */
			FL->timeRange[0] = timeRange[0];
			FL->timeRange[1] = timeRange[1];
			
			if(strncmp(FL->reason, "recorder", 8) == 0)
			{
				/* No need to propagate flags for recorder not recording */

				continue;
			}

			/* Tune up the flag time range */
			if(FL->timeRange[0] > stop || FL->timeRange[1] < start)
			{
				continue;
			}
			if(FL->timeRange[0] < start)
			{
				FL->timeRange[0] = start;
			}
			if(FL->timeRange[1] > stop)
			{
				FL->timeRange[1] = stop;
			}
			if(strcmp(FL->reason, "observing system idle") == 0)
			{
				/* Observation ended at this site.  Flag remainder of it */

				FL->timeRange[1] = stop;
			}
			
			/* Set antenna of flag.  ALL flags are associated with exactly 1 antenna. */
			FL->baselineId1[0] = antennaId + 1;

			/* Set channels of flag. Defaults are 0, no channel selective flagging. */
			FL->chanRange1[0] = chanRange[0];
			FL->chanRange1[1] = chanRange[1];

			dc = D->config + configId;
			dfs = D->freqSet + dc->freqSetId;

			/* Convert the recorder channel number into FITS
			 * useful values: the IF index (bandId) and the
			 * polarization index (polId).  Both are zero-based
			 * numbers, with -1 implying "all values".
			 */
			if(freqType == FreqTypeRecBand)
			{
				v = DifxConfigRecBand2FreqPol(D, configId, antennaId, recBand, &freqId, &FL->polId);
				if(v < 0)
				{
					continue;
				}
			}
			else if(freqType == FreqTypeDiFxFreq)
			{
				freqId = recBand;
				FL->polId = -1; // all pols

			}

			/* Then cycle through all IFs to see if that IF is flagged or not */
			for(i = 0; i < D->nIF; ++i)
			{
				if(recBand < 0 || isDifxIFInsideDifxFreq(dfs->IF + i, D->freq + freqId))
				{
					FL->bandMask[i] = 1;
				}
				else
				{
					FL->bandMask[i] = 0;
				}
			}

			if(nRec == 0)
			{
				fitsWriteBinTable(out, nColumn, columns, nRowBytes, "FLAG", extverFL++);
				arrayWriteKeys (p_fits_keys, out);
				fitsWriteInteger(out, "TABREV", 2, "");
				fitsWriteEnd(out);
			}
			
			writeFLrow(out, fitsbuf, nRowBytes, columns, nColumn, FL);
			++nRec;
		}
	}
	fclose(in);

	return nRec;
}

const DifxInput *DifxInput2FitsFL(const DifxInput *D, struct fits_keywords *p_fits_keys, struct fitsPrivate *out)
{
	char bandFormInt[8];

	/*  define the flag FITS table columns */
	struct fitsBinTableColumn columns[] =
	{
		{"SOURCE_ID", "1J", "source id number from source tbl", 0},
		{"ARRAY", "1J", "????", 0},
		{"ANTS", "2J", "antenna id from antennas tbl", 0},
		{"FREQID", "1J", "freq id from frequency tbl", 0},
		{"TIMERANG", "2E", "time flag condition begins, ends", "DAYS"},
		{"BANDS", bandFormInt, "true if the baseband is bad", 0},
		{"CHANS", "2J", "channel range to be flagged", 0},
		{"PFLAGS", "4J", "flag array for polarization", 0},
		{"REASON", "40A", "reason for data to be flagged bad", 0},
		{"SEVERITY", "1J", "severity code", 0}
	};

	int nColumn;
	int nRowBytes;
	char *fitsbuf;
	double start, stop;
	int refDay;
	int antId, i;
	int year, month, day;
	int nRec = 0;
	FlagDatum FL;

#warning "FIXME: only one configId supported here"
	int configId = 0;

	if(D == 0)
	{
		return D;
	}

	FL.nBand = p_fits_keys->no_band;	/* same as D->nIF, as set in populateFitsKeywords */
	sprintf(bandFormInt, "%dJ", FL.nBand);
	
	nColumn = NELEMENTS(columns);
	nRowBytes = FitsBinTableSize(columns, nColumn);

	/* calloc space for storing table in FITS format */
	fitsbuf = (char *)calloc(nRowBytes, 1);
	if(fitsbuf == 0)
	{
		fprintf(stderr, "Error: DifxInput2FitsFL: Cannot allocate %d bytes for fitsbuf\n", nRowBytes);

		return 0;
	}

	start = D->mjdStart - (int)D->mjdStart;
	stop  = D->mjdStop  - (int)D->mjdStart;

	mjd2dayno((int)(D->mjdStart), &refDay);
	mjd2date((int)(D->mjdStart), &year, &month, &day);
	
	/* some constant values */
	FL.sourceId1 = 0;
	FL.freqId1 = 0;
	FL.arrayId1 = 0;
	FL.severity = -1;
	FL.chanRange1[0] = 0;	/* no channel selective flagging is done */
	FL.chanRange1[1] = 0;
	FL.baselineId1[1] = 0;	/* all flags generated here are antenna-based */

	/* First: look for individual station flag files */
	for(antId = 0; antId < D->nAntenna; ++antId)
	{
		char flagFile[DIFXIO_FILENAME_LENGTH];
		int v;
	
		v = snprintf(flagFile, DIFXIO_FILENAME_LENGTH, "%s%s.%s.flag", D->job->obsCode, D->job->obsSession, D->antenna[antId].name);
		if(v >= DIFXIO_FILENAME_LENGTH)
		{
			fprintf(stderr, "Developer error: DifxInput2FitsFL: DIFXIO_FILENAME_LENGTH=%d is too small.  Wants to be %d.\n", DIFXIO_FILENAME_LENGTH, v+1);

			exit(0);
		}

		/* here look for experiment-based file */
		v = globcase(__FUNCTION__, "*.*.flag", flagFile);
		if(v > 0)
		{
			nRec = processFlagFile(D, p_fits_keys, D->antenna[antId].name, flagFile, out, fitsbuf, nRowBytes, nColumn, columns, &FL, refDay, year, nRec, FreqTypeRecBand);
		}
		else
		{
			/* here look for job-based files */
			int j, l;

			for(j = 0; j < D->nJob; ++j)
			{
				l = strlen(D->job[j].inputFile);
				strncpy(flagFile, D->job[j].inputFile, l);
				snprintf(flagFile+l-5, DIFXIO_FILENAME_LENGTH-l+5, "%s.flag", D->antenna[antId].name);

				nRec = processFlagFile(D, p_fits_keys, D->antenna[antId].name, flagFile, out, fitsbuf, nRowBytes, nColumn, columns, &FL, refDay, year, nRec, FreqTypeRecBand);
			}
			
		}
	}

	/* Second: look for a multi-station flag file.  Unlike for tsys, pcal, and weather, flags will be applied from both
	 * the antenna-specific flag file and "flag".
	 */
	nRec = processFlagFile(D, p_fits_keys, 0, "flag", out, fitsbuf, nRowBytes, nColumn, columns, &FL, refDay, year, nRec, FreqTypeRecBand);

	/* Third: look for spectral channel flag multi-station files. */
	if(1)
	{
		char flagFile[DIFXIO_FILENAME_LENGTH];
		int j, l;

		for(j = 0; j < D->nJob; ++j)
		{
			l = strlen(D->job[j].inputFile);
			strncpy(flagFile, D->job[j].inputFile, l);
			snprintf(flagFile+l-5, DIFXIO_FILENAME_LENGTH-l+5, "channelflags");

			nRec = processFlagFile(D, p_fits_keys, 0, flagFile, out, fitsbuf, nRowBytes, nColumn, columns, &FL, refDay, year, nRec, FreqTypeDiFxFreq);
		}
	}

	/* Finally: make flags for bandId/polIds that were not observed */
	FL.timeRange[0] = start;
	FL.timeRange[1] = stop;
	strcpy(FL.reason, "This Band/Pol not observed");

	/* Assumption here is all antennas observed the same frequencies and pols */
	/* If that assumption fails, no real harm is done as the vis records would contain all zeros */

	for(i = 0; i < D->nIF; ++i)
	{
		FL.bandMask[i] = 0;
	}
	for(i = 0; i < D->nIF; ++i)
	{
		const DifxConfig *dc;
		const DifxFreqSet *dfs;

		dc = D->config + configId;
		dfs = D->freqSet + dc->freqSetId;

		if(dfs->IF[i].nPol < dc->nPol)	/* Aha, a pol is missing.  Flag it */
		{
			int antennaId;

			FL.bandMask[i] = 1;
			
			if(dfs->IF[i].nPol > 0 && dfs->IF[i].pol[0] == dc->pol[0])
			{
				FL.polId = 1;
			}
			else if(dfs->IF[i].nPol > 0 && dfs->IF[i].pol[0] == dc->pol[1])
			{
				FL.polId = 0;
			}
			else
			{
				/* Should not happen! */
				fprintf(stderr, "\nDeveloper error: flagging all pols of IF=%d\n", i);
				FL.polId = -1;
			}

			for(antennaId = 0; antennaId < D->nAntenna; antennaId++)
			{
				if(nRec == 0)
				{
					fitsWriteBinTable(out, nColumn, columns, nRowBytes, "FLAG", extverFL++);
					arrayWriteKeys (p_fits_keys, out);
					fitsWriteInteger(out, "TABREV", 2, "");
					fitsWriteEnd(out);
				}

				FL.baselineId1[0] = antennaId + 1;
				writeFLrow(out, fitsbuf, nRowBytes, columns, nColumn, &FL);
				++nRec;
			}
			
			FL.bandMask[i] = 0;
		}
	}

	/* free memory, and return */
	free(fitsbuf);

	return D;
}<|MERGE_RESOLUTION|>--- conflicted
+++ resolved
@@ -16,10 +16,7 @@
  *   Free Software Foundation, Inc.,                                       *
  *   59 Temple Place - Suite 330, Boston, MA  02111-1307, USA.             *
  ***************************************************************************/
-<<<<<<< HEAD
-=======
-
->>>>>>> ee15afc7
+
 #include <stdlib.h>
 #include <sys/types.h>
 #include <string.h>
