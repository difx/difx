/***************************************************************************
 *   Copyright (C) 2010 by Roger Cappallo                                  *
 *                                                                         *
 *   This program is free software; you can redistribute it and/or modify  *
 *   it under the terms of the GNU General Public License as published by  *
 *   the Free Software Foundation; either version 3 of the License, or     *
 *   (at your option) any later version.                                   *
 *                                                                         *
 *   This program is distributed in the hope that it will be useful,       *
 *   but WITHOUT ANY WARRANTY; without even the implied warranty of        *
 *   MERCHANTABILITY or FITNESS FOR A PARTICULAR PURPOSE.  See the         *
 *   GNU General Public License for more details.                          *
 *                                                                         *
 *   You should have received a copy of the GNU General Public License     *
 *   along with this program; if not, write to the                         *
 *   Free Software Foundation, Inc.,                                       *
 *   59 Temple Place - Suite 330, Boston, MA  02111-1307, USA.             *
 ***************************************************************************/
#ifndef __DIFX2MARK4_H__
#define __DIFX2MARK4_H__

#include <difxio/difx_input.h>
#include <limits.h>
#include <time.h>

#define MAX_INPUT_FILES 4096
#define MAX_VIS 8192
#define MAX_STN 64
#define MAX_FBANDS 20 
#define EXP_CODE_LEN 4
#define NUMFILS 500                 // max number of type 1 output files
#define MAGLIM 10000.0              // threshold magnitude for vis. rejection
#define MAX_FPPAIRS 48000           // dimensioned for b-lines x chans x pol_prods
#define MAX_DFRQ 800                // allowed max number of *DiFX* frequencies
<<<<<<< HEAD
#define NVRMAX 98304000             // max # of vis records

// Type 309 records - limits for createType3s.c and write_t3??.c
#define NPC_TONES 64                // max number of pcal tones in t309 record
#define NPC_FREQS 64                // max number of channels (subset of DiFX freq IDs) in t309 record
#define MAX_DS_RECBANDS 64          // max number of recorded bands in a datastream; FIXME: use dynamic allocation like in difxio/vex2difx and mpifxcorr
=======
#define NVRMAX 98304000             //max # of vis records, 4*64*3000*128
>>>>>>> 3bff4095

enum booleans {FALSE, TRUE};

struct CommandLineOptions
    {
    char exp_no[EXP_CODE_LEN+1];
    char *baseFile[MAX_INPUT_FILES];
    char scodeFile[PATH_MAX];
    FILE **in;
    char *scan;
    int nBaseFile;
    int writemodel;
    int pretend;
    double scale;
    int verbose;
    int localdir;
    /* some overrides */
    int specAvg;
    int doalldifx;
    float nOutChan;
    float startChan;
    int keepOrder;
    int dontCombine;
    int overrideVersion;
    double sniffTime;
    int pulsarBin;
    int phaseCentre;
    double jobMatrixDeltaT; /* seconds */
    int raw;
    char fgroups[16];
    char bandwidth[8];
    };

typedef struct 
    {
    int sync;
    int version;
    int baseline;
    int nvis;
    int mjd;
    double iat;
    int config_index;
    int source_index;
    int freq_index;
    char pols[2];
    int pulsar_bin;
    double weight;
    double uvw[3];
    struct components
        {
        float real;
        float imag;
        } comp[MAX_VIS];
    } vis_record;

typedef struct 
    {
    int nvis;                      // number of visibility spectral channels; vis_record::comp[0..nvis-1]
    int vrsize;                    // size of the entire visibility record in bytes
    int pfbindex;                  // index of matching PFB fblock_tag[] entry
    } vis_record_meta;

struct stations
    {
    int inscan;                     // in scan according to vex SCHED block
    int invis;                      // visibilities found in .difx/ data for this antenna
    char mk4_id;                    // single char mk4 station code
    char intl_name[2];              // two letter international stn name
    char difx_name[2];              // two letter code used by difx
    };

struct fbands
    {
    char code;
    double flo;
    double fhi;
    };

struct fblock_tag
    {
    struct
        {
        char chan_id[8];            // channel id for identifying channels
        char sideband;              // U or L
        char pol;                   // R or L
        int ant;                    // antenna table index
        int find;                   // frequency table index of recorded/zoom band
        int fdest;                  // frequency table index of destination freq that -"- contributes to
        int fmk4;                   // index into mk4-only simplified freq list agnostic of USB/LSB and PCal spacing differences
        int bs;                     // quantization bits/sample
        int first_time;             // true iff first entry in table of chan_id for ant 
        int zoom;                   // true iff this channel is zoom mode
        int n_spec_chan;            // # of spectral channels output from difx
        double pcal_int;            // pcal interval (MHz)
        double freq;                // LO frequency (MHz); negative for LSB
        double bw;                  // bandwidth (MHz)
        } stn[2];                   // reference | remote
    };

typedef struct
    {
        double freq;                // LO frequency (MHz); negative for LSB
        char sideband;              // U or L
    } fblock_tag_lite;

#include "type_000.h"
#include "type_100.h"
#include "type_101.h"
#include "type_120.h"
#include "type_300.h"
#include "type_301.h"
#include "type_302.h"
#include "type_303.h"
#include "type_309.h"


                                    // function prototypes 
                                    // conv2date.c
void conv2date (double, struct date *);
                                    // createRoot.c
int createRoot (DifxInput *, struct fblock_tag *, int, int, char *, char *, char *, 
                struct stations *, struct CommandLineOptions *, char *);
char getband (double);
                                    // createType1s.c
int createType1s (DifxInput *, struct fblock_tag *, int *, int, char *, char *, 
                  struct stations *, struct CommandLineOptions *, char *);
                                    // createType3s.c
int createType3s (DifxInput *, struct fblock_tag *, int, int, int, char *, char *, 
                  struct stations *, struct CommandLineOptions *);
                                    // get_vis.c
int get_vis (DifxInput *, char *, struct CommandLineOptions *, int *, vis_record_meta *, 
                 vis_record **, char *, struct fblock_tag *, int *);
                                    // new_type1.c
int new_type1 (DifxInput *, struct fblock_tag *, int, int, int, int, int *, double *,
               struct stations *, char *, struct CommandLineOptions *, FILE **, 
               int, char *, char *, char *, char *, int, int);
                                    // write_t120.c
void write_t120 (struct type_120 *, FILE *);
                                    // normalize.c
void normalize (const DifxInput *, struct CommandLineOptions *, vis_record_meta *,
                vis_record *, int, struct fblock_tag *);
                                    // root_id.c
char *root_id(int, int, int, int, int);
char *root_id_break(time_t, int, int, int, int, int);
int root_id_delta(time_t);
                                    // single_code.c
char single_code (char *, char *);
                                    // swabr.c
short short_reverse (short);
unsigned short unsig_reverse (unsigned short);
int int_reverse (int);
long long_reverse (long);
float float_reverse (float);
double double_reverse (double);

#endif
// vim: shiftwidth=4:softtabstop=4:expandtab:cindent:cinoptions={1sf1s^-1s<|MERGE_RESOLUTION|>--- conflicted
+++ resolved
@@ -32,16 +32,12 @@
 #define MAGLIM 10000.0              // threshold magnitude for vis. rejection
 #define MAX_FPPAIRS 48000           // dimensioned for b-lines x chans x pol_prods
 #define MAX_DFRQ 800                // allowed max number of *DiFX* frequencies
-<<<<<<< HEAD
-#define NVRMAX 98304000             // max # of vis records
+#define NVRMAX 98304000             // max # of vis records, 4*64*3000*128
 
 // Type 309 records - limits for createType3s.c and write_t3??.c
 #define NPC_TONES 64                // max number of pcal tones in t309 record
 #define NPC_FREQS 64                // max number of channels (subset of DiFX freq IDs) in t309 record
 #define MAX_DS_RECBANDS 64          // max number of recorded bands in a datastream; FIXME: use dynamic allocation like in difxio/vex2difx and mpifxcorr
-=======
-#define NVRMAX 98304000             //max # of vis records, 4*64*3000*128
->>>>>>> 3bff4095
 
 enum booleans {FALSE, TRUE};
 
