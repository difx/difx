--- conflicted
+++ resolved
@@ -32,11 +32,7 @@
 #define MAGLIM 10000.0              // threshold magnitude for vis. rejection
 #define MAX_FPPAIRS 48000           // dimensioned for b-lines x chans x pol_prods
 #define MAX_DFRQ 800                // allowed max number of *DiFX* frequencies
-<<<<<<< HEAD
-#define NVRMAX 98304000             //max # of vis records, 4*64*3000*128
-=======
 #define NVRMAX 98304000             // max # of vis records, 4*64*3000*128
->>>>>>> 39401aa8
 
 // Type 309 records - limits for createType3s.c and write_t3??.c
 #define NPC_TONES 64                // max number of pcal tones in t309 record
