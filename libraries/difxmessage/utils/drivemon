#!/usr/bin/env python

<<<<<<< HEAD


=======
>>>>>>> ee15afc7
PROGRAM = 'drivemon'
VERSION = '0.1'
VERDATE = '20110723'
AUTHOR  = 'Walter Brisken'

defaultgroup = "224.2.2.1"
defaultport  = 50200
defaultttl   = 3

from sys import argv, exit, stdout
from os import popen, getcwd, system, getenv, getpid, environ
from os.path import isfile, isdir
from string import split, strip, find, rfind, upper, lower
from time import time, asctime
from glob import glob
from copy import deepcopy
from xml.parsers import expat
import socket
import struct

verbose = 1


def usage():
	print '\n%s ver. %s  %s  %s\n' % (PROGRAM, VERSION, VERDATE, AUTHOR)
	print 'A program to request mk5daemon to send stats data from a Mark5 unit.\n'
	print 'Usage: drivemon [options] <unit>\n'
	print 'options can include:\n'
	print '  -h or --help'
	print '          print this usage info and exit\n'
	print '  -v or --verbose'
	print '          be more verbose\n'
	print '  -q or --quiet'
	print '          be quieter\n'
	print '<unit> is the name or number of the mark5 unit to probe\n'
	print 'Environment variables DIFX_MESSAGE_GROUP and DIFX_MESSAGE_PORT'
	print 'can be used to override the default group/port of %s/%d\n' % \
		(defaultgroup, defaultport)
	exit(0)

class Parser:

    def __init__(self):
        self._parser = expat.ParserCreate()
        self._parser.StartElementHandler = self.start
        self._parser.EndElementHandler = self.end
        self._parser.CharacterDataHandler = self.data
	self.vsn = ''
	self.type = ''
	self.slot = -1
	self.mjdStart = 0.0;
	self.mjdStop = 0.0
	self.bins = [0]*10
	self.ok = False
	self.unit = ''
	self.mpiId = -1
	self.id = ''
	self.tag = ''

    def feed(self, data):
        self._parser.Parse(data, 0)

    def close(self):
        self._parser.Parse("", 1) # end of data
        del self._parser # get rid of circular references

    def start(self, tag, attrs):
        self.tag = tag
        self.tmp = ''
        if tag == 'difxDriveStats' or tag == 'difxCondition':
                self.ok = True
		self.vsn = ''
		self.mjdStart = 0.0
		self.mjdStop = 0.0
		self.type = ''
		self.bins = []*10
		self.slot = -1

    def end(self, tag):
    	if tag[0:3] == 'bin':
		b = int(tag[3:])
		self.bins[b] = int(self.tmp)
        elif tag == 'vsn' and self.ok:
		self.vsn = self.tmp
	elif tag == 'slot':
		self.slot = self.slot
	elif tag == 'startMJD':
		self.mjdStart = float(self.tmp)
	elif tag == 'stopMJD':
		self.mjdStop = float(self.tmp)
	elif tag == 'from':
		self.unit = lower(self.tmp)
	elif tag == 'identifier':
		self.id = self.tmp
	elif tag == 'mpiProcessId':
		self.mpiId = int(self.tmp)

    def data(self, data):
            self.tmp = data

    def getinfo(self):
	if self.ok:
		statsstr = 'VSN=%s disk=%d mjd=%12.6f-%12.6f:' % (self.vsn, self.slot, self.mjdStart, self.mjdStop)
		for v in self.bins:
			statsstr = statsstr + (' %d' % v)
		return statsstr

	else:
		return ''

def run():
	maxlevel = 8
	
	port = getenv('DIFX_MESSAGE_PORT')
	if port == None:
		print 'DIFX_MESSAGE_PORT needs to be defined'
		exit(0)
	else:
		port = int(port)
	group = getenv('DIFX_MESSAGE_GROUP')
	if group == None:
		print 'DIFX_MESSAGE_GROUP needs to be defined'
		exit(0)

	s = socket.socket(socket.AF_INET, socket.SOCK_DGRAM)
	s.setsockopt(socket.SOL_SOCKET, socket.SO_REUSEADDR, 1)
	s.bind(('', port))
	mreq = struct.pack("4sl", socket.inet_aton(group), socket.INADDR_ANY)
	s.setsockopt(socket.IPPROTO_IP, socket.IP_ADD_MEMBERSHIP, mreq)

	try:
		while 1:
			try:
			    message = s.recv(8000)
			    if len(message) > 0 and message[0] == '<':
				p = Parser()
				p.feed(message)
				info = p.getinfo()
				p.close()
				if p.ok:
					print asctime(), info
			except socket.timeout:
				pass
	except KeyboardInterrupt:
		pass

run()<|MERGE_RESOLUTION|>--- conflicted
+++ resolved
@@ -1,10 +1,5 @@
 #!/usr/bin/env python
 
-<<<<<<< HEAD
-
-
-=======
->>>>>>> ee15afc7
 PROGRAM = 'drivemon'
 VERSION = '0.1'
 VERDATE = '20110723'
