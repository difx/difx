#!/usr/bin/env python3

<<<<<<< HEAD
=======
#**************************************************************************
#   Copyright (C) 2008-2024 by Walter Brisken                             *
#                                                                         *
#   This program is free software; you can redistribute it and/or modify  *
#   it under the terms of the GNU General Public License as published by  *
#   the Free Software Foundation; either version 3 of the License, or     *
#   (at your option) any later version.                                   *
#                                                                         *
#   This program is distributed in the hope that it will be useful,       *
#   but WITHOUT ANY WARRANTY; without even the implied warranty of        *
#   MERCHANTABILITY or FITNESS FOR A PARTICULAR PURPOSE.  See the         *
#   GNU General Public License for more details.                          *
#                                                                         *
#   You should have received a copy of the GNU General Public License     *
#   along with this program; if not, write to the                         *
#   Free Software Foundation, Inc.,                                       *
#   59 Temple Place - Suite 330, Boston, MA  02111-1307, USA.             *
#**************************************************************************
>>>>>>> ee15afc7

# Note: this utility can run under python2.7 or python3

from sys import argv, exit, stdout
from glob import glob
from optparse import OptionParser
from xml.parsers import expat
from copy import deepcopy
from time import asctime, time
import subprocess
import logging
import logging.handlers
import socket
import struct
import os
import signal


__author__="Helge Rottmann <rottmann@mpifr-bonn.mpg.de>"
__prog__ = os.path.basename(__file__)
__build__= "$Revision: 9272 $"
__date__ ="$Date: 2019-11-13 13:23:47 +0800 (三, 2019-11-13) $"
__lastAuthor__="$Author: WalterBrisken $"

##############################################################################
# Parameters
##############################################################################
logpath = '/tmp'		# logfile path
logname = 'difxwatch.log'	# name of logfile
logcount = 100 			# Number of log files to keep
stdout_level = logging.INFO
logfile_level = logging.DEBUG

maxIdleSec = 300	# number of seconds a job is allowed to be idle before killing it
checkInterval = 5	# number of seconds between checking for idle jobs

runJobs = {}
delJobs = []
pidfile = ""



def getUsage():

	usage = ""
	usage += "%s   %s  %s (last changes by %s) \n" % (__prog__, __build__, __author__, __lastAuthor__)
	usage += "A watchdog program to monitor progress of difx jobs and to automatically kill hanging jobs.\n"
	usage += "A job that has not made any progress for more than 300s (default can be overriden; see -i option below)\n"
	usage += "is assumed to be hanging and will be ended. In addition any associated difxlog\n"
	usage += "will also be stopped. Difxwatch parses multicast state messages to determine start\n"
	usage += "and progress of difx jobs.\n"
	usage += "Output is written to /tmp/difxwatch.log\n\n"
	usage += "Usage: %s [options] \n\n"  % __prog__
	usage += "NOTE: %s requires DIFXMESSAGE_GROUP and DIFXMESSAGE_PORT environment variables to be defined" % __prog__


	return(usage)

def termination_handler (signum,frame):
	print('You have requested to terminate the application...')
	stdout.flush()
	os.unlink(pidfile)
	exit()

class Parser:

	def __init__(self):
		self._parser = expat.ParserCreate()
		self._parser.StartElementHandler = self.start
		self._parser.EndElementHandler = self.end
		self._parser.CharacterDataHandler = self.data
		self.message = ''
		self.mjd = 0.0
		self.mjdStart = 0.0
		self.mjdStop = 0.0
		self.state = ''
		self.tmp = ''
		self.weight = {}
		self.maxant = 0
		self.ok = False
		self.unit = ''
		self.mpiid = -1
		self.id = ''
		self.tag = ''

	def feed(self, data):
		self._parser.Parse(data, 0)

	def close(self):
		self._parser.Parse("", 1) # end of data
		del self._parser # get rid of circular references

	def start(self, tag, attrs):
		self.tag = tag
		self.tmp = ''
		if tag == 'difxStatus':
			self.ok = True
			self.weight = {}
			self.maxant = 0
			self.mjdStart = 0.0
			self.mjdStop = 0.0
		elif tag == 'weight':
			ant = int(attrs['ant'])
			self.weight[ant] = float(attrs['wt'])
			if ant > self.maxant:
				self.maxant = ant


	def end(self, tag):
		if tag == 'message' and self.ok:
			self.message = self.tmp
		elif tag == 'state':
			self.state = self.tmp
		elif tag == 'visibilityMJD':
			self.mjd = float(self.tmp)
		elif tag == 'jobstartMJD':
			self.mjdStart = float(self.tmp)
		elif tag == 'jobstopMJD':
			self.mjdStop = float(self.tmp)
		elif tag == 'from':
			self.unit = self.tmp.lower()
		elif tag == 'identifier':
			self.id = self.tmp
		elif tag == 'mpiProcessId':
			self.mpiid = int(self.tmp)

	def data(self, data):
		if self.tag == 'message':
			self.tmp = self.tmp + data	
		else:
			self.tmp = data

	def getinfo(self):

		if self.state == 'Starting':
			# add job to list of running jobs
			runJobs[self.id] = time()
			logger.info("Job start: %s" %(self.id))
		elif self.state == "Running":
			# update the last activity time of the job
			if self.id in runJobs:
				#print('%s %5.2f%% done' % (self.id,  100.0*(self.mjd - self.mjdStart)/(self.mjdStop - self.mjdStart) )	)
				runJobs[self.id] = time()


def run():
	
	lastCheckTime = 0;

	port = os.getenv('DIFX_MESSAGE_PORT')
	if port == None:
		print('DIFX_MESSAGE_PORT needs to be defined')
		exit(0)
	else:
		port = int(port)
	group = os.getenv('DIFX_MESSAGE_GROUP')
	if group == None:
		print('DIFX_MESSAGE_GROUP needs to be defined')
		exit(0)

	logger.debug("Listening to multicast group=%s port=%s" % (group, port))

	s = socket.socket(socket.AF_INET, socket.SOCK_DGRAM)
	s.setsockopt(socket.SOL_SOCKET, socket.SO_REUSEADDR, 1)
	s.setsockopt(socket.SOL_SOCKET, socket.SO_RCVBUF, 768000)
	s.bind(('', port))
	mreq = struct.pack("4sl", socket.inet_aton(group), socket.INADDR_ANY)
	s.setsockopt(socket.IPPROTO_IP, socket.IP_ADD_MEMBERSHIP, mreq)
	s.settimeout(checkInterval)

	try:
		while 1:
			try:
				message = s.recv(8000).decode('utf-8')
				if len(message) > 0 and message[0] == '<':
					p = Parser()
					p.feed(message)
					info = p.getinfo()
					p.close()
					#if p.ok:
					

			except socket.timeout:
				pass
			except expat.ExpatError:
				logger.error("Unparsable message received: %s" % (message))
				exit(0)

			# check activity of the running jobs 
			if time() - lastCheckTime > checkInterval:
				lastCheckTime = time()
				#logger.debug ("Running jobs: %s" % runJobs)

				delJobs = []
				for jobId, lastActivity in runJobs.items():

					# check if job has made any progress within maxIdleSec
					if time() - lastActivity > maxIdleSec:

						#get pid of mpirun instance associated with the job
						out = commands.getoutput('ps -C mpirun -o pid,cmd ' )

						# kill it
						for line in out.split("\n"):
							if jobId in line:
								pid = line.split()[0]
								logger.warning("Ending job %s (pid=%s) because it was idle for more than %s seconds" % (jobId, pid, maxIdleSec))
								subprocess.call(['kill', pid])

						# get pid of difxlog instance associated with the job
						out = commands.getoutput('ps -C difxlog -o pid,cmd ' )
						
						for line in out.split("\n"):
							if jobId in line:
								pid = line.split()[0]
								logger.warning("Ending job %s (pid=%s) because it was idle for more than %s seconds" % (jobId, pid, maxIdleSec))
								subprocess.call(['kill', pid])

						# mark job for deletion from list of running jobs
						delJobs.append(jobId)

				for job in delJobs:	
					logger.debug("Removing job %s from list of running jobs" % (job))
					del runJobs[job]
					
	except KeyboardInterrupt:
		pass

###############
# start of main
###############

if __name__ == "__main__":


	signal.signal(signal.SIGINT,termination_handler)
	usage = getUsage()

	parser = OptionParser(version="%prog " + __build__, usage=usage)

	parser.add_option("-i", "--idle-time", dest="maxIdleSec", type="int" ,action="store", help="Maximum number of seconds a job is allowed to be idle before it will be killed.")

	# parse the command line. Options will be stored in the options list. Leftover arguments will be stored in the args list
	(options, args) = parser.parse_args()

	# check that difxwatch is not running yet
	pid = str(os.getpid())
	pidfile = '/tmp/'+os.path.basename(__file__).split('.')[0]+'.pid'

	if os.path.isfile(pidfile):
		print("Error: difxwatch seems to be running already")
		print("If you are sure that it doesn't remove the lockfile: %s" % pidfile)
		exit()
	else:
		open(pidfile, 'w').write(pid)

	if options.maxIdleSec != None:
		maxIdleSec = options.maxIdleSec

	# create logger
	logger = logging.getLogger('difxwatch')
	logger.setLevel(logging.DEBUG)

	# create console handler
	ch = logging.StreamHandler()
	ch.setLevel(stdout_level)

	#create rotating file handler
	fh = logging.handlers.RotatingFileHandler(os.path.join(logpath, logname), backupCount = logcount)
	fh.doRollover()
	fh.setLevel(logfile_level)

	# create formatter and add it to the handlers
	formatter = logging.Formatter('%(asctime)s - %(name)s - %(levelname)s - %(message)s')
	ch.setFormatter(formatter)
	fh.setFormatter(formatter)

	# add the handlers to the logger
	logger.addHandler(ch)
	logger.addHandler(fh)

	logger.info("Starting difxwatch")
	logger.info("Starting logfile: %s" % os.path.join(logpath, logname))
	logger.info("Using max. idle time of: %s seconds" % maxIdleSec)

	run()<|MERGE_RESOLUTION|>--- conflicted
+++ resolved
@@ -1,7 +1,5 @@
 #!/usr/bin/env python3
 
-<<<<<<< HEAD
-=======
 #**************************************************************************
 #   Copyright (C) 2008-2024 by Walter Brisken                             *
 #                                                                         *
@@ -20,7 +18,6 @@
 #   Free Software Foundation, Inc.,                                       *
 #   59 Temple Place - Suite 330, Boston, MA  02111-1307, USA.             *
 #**************************************************************************
->>>>>>> ee15afc7
 
 # Note: this utility can run under python2.7 or python3
 
