--- conflicted
+++ resolved
@@ -18,11 +18,7 @@
  *   59 Temple Place - Suite 330, Boston, MA  02111-1307, USA.             *
  ***************************************************************************/
 
-<<<<<<< HEAD
-// Useful thoughs at http://www.katjaas.nl/FFTwindow/FFTwindow&filtering.html
-=======
 // Useful thoughts at http://www.katjaas.nl/FFTwindow/FFTwindow&filtering.html
->>>>>>> 4bb60c79
 
 #define OUTPUT_BITS 2             // desired quantization in output VDIF file, options are 2, 8, or 32 (2-bit VDIF encoding, 8-bit linear encoding, or 32-bit float)
 #define DEFAULT_IDFT_LEN 128      // default number of points to place across extractable narrowband signal
