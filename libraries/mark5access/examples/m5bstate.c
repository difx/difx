<<<<<<< HEAD

=======
/***************************************************************************
 *   Copyright (C) 2010-2024 by Walter Brisken, Allesandra Bertarini,      *
 *                              Chris Phillips, ...                        *
 *                                                                         *
 *   This program is free software; you can redistribute it and/or modify  *
 *   it under the terms of the GNU General Public License as published by  *
 *   the Free Software Foundation; either version 3 of the License, or     *
 *   (at your option) any later version.                                   *
 *                                                                         *
 *   This program is distributed in the hope that it will be useful,       *
 *   but WITHOUT ANY WARRANTY; without even the implied warranty of        *
 *   MERCHANTABILITY or FITNESS FOR A PARTICULAR PURPOSE.  See the         *
 *   GNU General Public License for more details.                          *
 *                                                                         *
 *   You should have received a copy of the GNU General Public License     *
 *   along with this program; if not, write to the                         *
 *   Free Software Foundation, Inc.,                                       *
 *   59 Temple Place - Suite 330, Boston, MA  02111-1307, USA.             *
 ***************************************************************************/
>>>>>>> 4bb60c79

#include "config.h"
#include <stdio.h>
#include <stdlib.h>
#include <string.h>
#include <signal.h>
#include <math.h>
#include "../mark5access/mark5_stream.h"

const char program[] = "m5bstate";
const char author[]  = "Alessandra Bertarini"; /* with input from Chris Phillips, Walter Brisken, and likely others */
const char version[] = "1.5";
const char verdate[] = "2023 Jan 06";

volatile int die = 0;

struct sigaction old_sigint_action;

void siginthand(int j)
{
	printf("\nBeing killed.  Partial results will be saved.\n\n");
	die = 1;

	sigaction(SIGINT, &old_sigint_action, 0);
}

int usage(const char *pgm)
{
	printf("\n");

	printf("%s ver. %s   %s  %s\n\n", program, version, author, verdate);
	printf("A baseband data state counter.  Can use VLBA, Mark3/4, Mark5B and\n");
	printf("single-thread VDIF or CODIF formats using the mark5access library.\n");
	printf("Multi-thread VDIF can be handed using the vdifbstate wrapper.\n\n");
	printf("Usage : %s <infile> <dataformat> <nframes> [<offset> [ {E|O} ] ]\n\n", program);
	printf("  <infile> is the name of the input file\n\n");
	printf("  <dataformat> should be of the form: <FORMAT>-<Mbps>-<nchan>-<nbit>, e.g.:\n");
	printf("    VLBA1_2-256-8-2\n");
	printf("    MKIV1_4-128-2-1\n");
	printf("    Mark5B-512-16-2\n");
	printf("    VDIF_1000-64-1-2 (here 1000 is payload size in bytes)\n\n");
	printf("  alternatively for VDIF and CODIF, Mbps can be replaced by <FramesPerPeriod>m<AlignmentSeconds>, e.g.\n");
	printf("    VDIF_1000-8000m1-1-2 (8000 frames per 1 second, x1000 bytes x 8 bits= 64 Mbps)\n");
	printf("    CODIFC_5000-51200m27-8-1 (51200 frames every 27 seconds, x5000 bytes x 8 bits / 27 ~= 76 Mbps\n");
	printf("    This allows you to specify rates that are not an integer Mbps value, such as 32/27 CODIF oversampling\n\n");
	printf("  <nframes> is the number of frames to bstate-erize\n\n");
	printf("  <offset> is number of bytes into file to start decoding [default value is zero]\n\n");
	printf("  E: Putting an E after the offset parameter causes the program to consider even samples (starting with 0)\n");
	printf("  O: Putting an O after the offset parameter causes the program to consider odd samples (starting with 0)\n\n");

	return 0;
}

void process_realdata(struct mark5_stream *ms, int nframes, int nstates, int evenodd)
{
  int i, j, k, status, sum;
  long long total, unpacked;
  double x;
  int start, delta;

  int chunk = ms->framesamples;
  int nif = ms->nchan;

  double **data = (double **)malloc(nif*sizeof(double *));
  long **bstate = (long **)malloc(nif*sizeof(long *));
  /*Haystack gain's calculation*/
  double *gfact = (double *)malloc(nif*sizeof(double));
  int nBlank = 0;


/* a is required for Haystack gain calculation*/
  double a = 8 * (M_PI - 3) / (3 * M_PI * (4 - M_PI));

  switch(evenodd)
  {
  case 0x01:
    start = 0;
    delta = 2;
    break;
  case 0x02:
    start = 1;
    delta = 2;
    break;
  default:
    start = 0;
    delta = 1;
    break;
  }

  total = unpacked = 0;

  for(i = 0; i < nif; i++)
  {
    data[i] = (double *)malloc((chunk+2)*sizeof(double)); 
    bstate[i] = (long *)malloc((nstates)*sizeof(long)); 
  }

  /* initialize bstate variable to zeroes*/
  for(i = 0; i < nif; i++)
  {
    for(j = 0; j < nstates; j++)
    {
      bstate[i][j] = 0;
    }
  }


  for(j = 0; j < nframes; j++)
  {
  if(die)
  {
    break;
  }

  status = mark5_stream_decode_double(ms, chunk, data);

  if(status < 0)
  {
    break;
  }
  else
  {
    total += chunk;
    unpacked += status;
  }


  for(i = 0; i < nif; i++) 
  {

    for(k = start; k < chunk; k+=delta)
    {
      /*       printf("%lf\n", data[i][k]); */
      /* now start to count the states from data[i][k]*/

      if(data[i][k] == 0)
      {
        ++nBlank;
      }
      else if (ms->nbit == 1)
      {
	if (data[i][k] > 0) bstate[i][1]++;
	if (data[i][k] < 0) bstate[i][0]++;
      }
      else if (ms->nbit == 2)
      {
	if (data[i][k] > 0 && data[i][k] < 2.) bstate[i][2]++;
	if (data[i][k] > 2.) bstate[i][3]++;
	if (data[i][k] < 0 && data[i][k] > -2.) bstate[i][1]++;
	if (data[i][k] < -2.) bstate[i][0]++;
      }
      
    }
  } 

  }

  fprintf(stderr, "%lld / %lld samples unpacked\n", unpacked, total);
  if(evenodd != 0x03)
  {
    fprintf(stderr, "Only the %s samples were examined\n", evenodd == 0x01 ? "EVEN" : "ODD");
  }
  if(nBlank > 0)
  {
    fprintf(stderr, "%d samples were flagged as invalid and not counted\n", nBlank);
  }

  /* header of the output bstate table based on Haystack bstate output*/
  if (ms->nbit == 1)
  {
    printf("\nCh    -      +         -      +     gfact\n");
  }
  else if (ms->nbit == 2)
  {
    printf("\nCh    --      -     +     ++        --      -      +     ++     gfact\n");
  }
	  
  /* normalize */
  for(i = 0; i < nif; i++)
  {
    printf("%2d ", i);
    sum = 0.0;
    for(j = 0; j < nstates; j++)
    {
      sum += bstate[i][j];
    }
    for(j = 0; j < nstates; j++)
    {
      printf("%7ld ", bstate[i][j]);
    }
    printf("    ");
    for(j = 0; j < nstates; j++)
    {
      printf("%5.1f  ", (float)bstate[i][j]/sum * 100.);
    }
    /* Haystack gain correction calculation */
	      
    x = (double) (bstate[i][1] + bstate[i][2]) / sum;
    gfact[i] = sqrt (-4 / (M_PI * a) - log (1 - x*x)
		     + 2 * sqrt (pow (2 / (M_PI * a) + log (1 - x*x) / 2, 2)
				 - log (1-x*x)/a)) / 0.91;
    printf("%5.2lf", gfact[i]);  
    printf("\n");
  }


  for(i = 0; i < nif; i++)
  {
    free(data[i]);
    free(bstate[i]);
  }
  free(data);
  free(gfact);
  free(bstate);
}

void process_complexdata(struct mark5_stream *ms, int nframes, int nstates, int evenodd) {
  int i, j, k, status, sum;
  long long total, unpacked;
  double x;
  int start, delta;

  int chunk = ms->framesamples;
  int nif = ms->nchan;

  double complex **cdata = (double complex**)malloc(nif*sizeof(double complex*));
  long **bstate = (long **)malloc(nif*sizeof(long *));
  /*Haystack gain's calculation*/
  double *gfact = (double *)malloc(nif*sizeof(double));
 

/* a is required for Haystack gain calculation*/
  double a = 8 * (M_PI - 3) / (3 * M_PI * (4 - M_PI));

  switch(evenodd)
  {
  case 0x01:
    start = 0;
    delta = 2;
    break;
  case 0x02:
    start = 1;
    delta = 2;
    break;
  default:
    start = 0;
    delta = 1;
    break;
  }

  total = unpacked = 0;

  for(i = 0; i < nif; i++)
  {
    cdata[i] = (double complex*)malloc((chunk+2)*sizeof(double complex)); 
    bstate[i] = (long *)malloc((nstates*2)*sizeof(long)); 
  }

  /* initialize bstate variable to zeroes*/
  for(i = 0; i < nif; i++)
  {
    for(j = 0; j < nstates*2; j++)
    {
      bstate[i][j] = 0;
    }
  }


  for(j = 0; j < nframes; j++)
  {
    if(die)
      {
	break;
      }

    status = mark5_stream_decode_double_complex(ms, chunk, cdata);

    if(status < 0)
      {
	break;
      }
    else
      {
	total += chunk;
	unpacked += status;
      }


    for(i = 0; i < nif; i++) 
      {
	
	for(k = start; k < chunk; k+=delta)
	  {
	    /*       printf("%lf\n", data[i][k]); */
	    /* now start to count the states from data[i][k]*/

	    if (ms->nbit == 1)
	      {
		if (creal(cdata[i][k]) > 0) bstate[i][1]++;
		if (creal(cdata[i][k]) < 0) bstate[i][0]++;
		if (cimag(cdata[i][k]) > 0) bstate[i][3]++;
		if (cimag(cdata[i][k]) < 0) bstate[i][2]++;
	      }
	    else if (ms->nbit == 2)
	      {
		if (creal(cdata[i][k]) > 0 && creal(cdata[i][k]) < 2.) bstate[i][2]++;
		if (creal(cdata[i][k]) > 2.) bstate[i][3]++;
		if (creal(cdata[i][k]) < 0 && creal(cdata[i][k]) > -2.) bstate[i][1]++;
		if (creal(cdata[i][k]) < -2.) bstate[i][0]++;
		if (cimag(cdata[i][k]) > 0 && cimag(cdata[i][k]) < 2.) bstate[i][6]++;
		if (cimag(cdata[i][k]) > 2.) bstate[i][7]++;
		if (cimag(cdata[i][k]) < 0 && cimag(cdata[i][k]) > -2.) bstate[i][5]++;
		if (cimag(cdata[i][k]) < -2.) bstate[i][4]++;
	      }
	  }
      }
  }    

  fprintf(stderr, "%lld / %lld samples unpacked\n", unpacked, total);
  if(evenodd != 0x03)
  {
    fprintf(stderr, "Only the %s samples were examined\n", evenodd == 0x01 ? "EVEN" : "ODD");
  }

  /* header of the output bstate table based on Haystack bstate output*/
  if (ms->nbit == 1)
    {
      printf("\nCh    -      +         -      +    -      +         -      +     gfact\n");
    }
  else if (ms->nbit == 2)
    {
      printf("\nCh     --       -       +      ++      --       -       +      ++        --      -      +     ++     --      -      +     ++    gfact\n");
    }

  /* normalize */
  for(i = 0; i < nif; i++)
    {
      printf("%2d ", i);
      sum = 0.0;
      for(j = 0; j < nstates; j++)
	{
	  sum += bstate[i][j];
	}
      for(j = 0; j < nstates*2; j++)
	{
	  printf("%7ld ", bstate[i][j]);
	}
      printf("    ");
      for(j = 0; j < nstates*2; j++)
	{
	  printf("%5.1f  ", (float)bstate[i][j]/sum * 100.);
	}
      /* Haystack gain correction calculation */

      x = (double) (bstate[i][1] + bstate[i][2]) / sum;
      gfact[i] = sqrt (-4 / (M_PI * a) - log (1 - x*x)
		       + 2 * sqrt (pow (2 / (M_PI * a) + log (1 - x*x) / 2, 2)
				   - log (1-x*x)/a)) / 0.91;
      printf("%5.2lf", gfact[i]);  
      printf("\n");
    }


  for(i = 0; i < nif; i++)
    {
      free(cdata[i]);
      free(bstate[i]);
    }
  free(cdata);
  free(gfact);
  free(bstate);
}

void process_8bit_realdata(struct mark5_stream *ms, int nframes) {
  int i, j, k, status;
  long long total, unpacked;

  int chunk = ms->framesamples;
  int nif = ms->nchan;

  double **data = (double **)malloc(nif*sizeof(double *));
  double *sum = malloc(nif*sizeof(double));
  double *sumsqr = malloc(nif*sizeof(double));

  total = unpacked = 0;

  for(i = 0; i < nif; i++)
  {
    data[i] = (double *)malloc((chunk+2)*sizeof(double)); 
  }

  /* initialize stats variable to zeroes*/
  for(i = 0; i < nif; i++)
  {
      sum[i] = 0;
      sumsqr[i] = 0;
  }


  for(j = 0; j < nframes; j++)
  {
    if(die)
    {
      break;
    }

    status = mark5_stream_decode_double(ms, chunk, data);

    if(status < 0)
    {
      break;
    }
    else
    {
      total += chunk;
      unpacked += status;
    }


    for(i = 0; i < nif; i++) 
    {
      double thissum=0, thissumsqr=0;
      for(k = 0; k < chunk; k++)
      {
	thissum += data[i][k];
	thissumsqr += data[i][k]*data[i][k];
      }
      sum[i] += thissum;
      sumsqr[i] += thissumsqr;
    }
  }

  fprintf(stderr, "%lld / %lld samples unpacked\n", unpacked, total);

  /* header of the output bstate table based on Haystack bstate output*/

  printf("\nCh    RMS   Mean\n");
	  
  for(i = 0; i < nif; i++)
  {
    double mean = sum[i]/total;
    double stddev = sqrt(sumsqr[i]/total - mean*mean);
    printf("%2d  %.3f  %.4f\n", i, stddev, mean);
  }

  for(i = 0; i < nif; i++)
  {
    free(data[i]);
  }
  free(data);
  free(sum);
  free(sumsqr);
}

void process_8bit_complexdata(struct mark5_stream *ms, int nframes) {
  int i, j, k, status;
  long long total, unpacked;

  int chunk = ms->framesamples;
  int nif = ms->nchan;

  double complex **cdata = (double complex**)malloc(nif*sizeof(double *));
  double *sum = malloc(nif*2*sizeof(double));
  double *sumsqr = malloc(nif*2*sizeof(double));

  total = unpacked = 0;

  for(i = 0; i < nif; i++)
  {
    cdata[i] = (double complex*)malloc((chunk+2)*sizeof(double complex)); 
  }

  /* initialize stats variable to zeroes*/
  for(i = 0; i < nif*2; i++)
  {
      sum[i] = 0;
      sumsqr[i] = 0;
  }


  for(j = 0; j < nframes; j++)
  {
    if(die)
    {
      break;
    }

    status = mark5_stream_decode_double_complex(ms, chunk, cdata);

    if(status < 0)
    {
      break;
    }
    else
    {
      total += chunk;
      unpacked += status;
    }


    for(i = 0; i < nif; i++) 
    {
      double thissum_real=0, thissumsqr_real=0, thissum_imag=0, thissumsqr_imag=0;
      for(k = 0; k < chunk; k++)
      {
	thissum_real += creal(cdata[i][k]);
	thissum_imag += cimag(cdata[i][k]);
	thissumsqr_real += creal(cdata[i][k])*creal(cdata[i][k]);
	thissumsqr_imag += cimag(cdata[i][k])*cimag(cdata[i][k]);
      }
      sum[i*2] += thissum_real;
      sumsqr[i*2] += thissumsqr_real;
      sum[i*2+1] += thissum_imag;
      sumsqr[i*2+1] += thissumsqr_imag;
    }
  }

  fprintf(stderr, "%lld / %lld samples unpacked\n", unpacked, total);

  printf("\nCh    RMS   Mean\n");
	  
  for(i = 0; i < nif; i++)
  {
    double mean = sum[i*2]/total;
    double stddev = sqrt(sumsqr[i*2]/total - mean*mean);
    printf("%2d  %.3f  %.4f\n", i, stddev, mean);
  }

  for(i = 0; i < nif; i++)
  {
    free(cdata[i]);
  }
  free(cdata);
  free(sum);
  free(sumsqr);
}



double std_dev2(double a[], int n)
{
    int i;
    if(n == 0)
        return 0.0;
    double sum = 0;
    double sq_sum = 0;
    for(i = 0; i < n; ++i) {
       sum += a[i];
       sq_sum += a[i] * a[i];
    }
    double mean = sum / n;
    double variance = sq_sum / n - mean * mean;
    return sqrt(variance);
}


int bstate(const char *filename, const char *formatname, int nframes, long long offset, int evenodd)
{
	struct mark5_stream *ms;
	int nstates;
	int docomplex;

	ms = new_mark5_stream_absorb(
		new_mark5_stream_file(filename, offset),
		new_mark5_format_generic_from_string(formatname) );

	if(!ms)
	{
		printf("Error: problem opening %s\n", filename);

		return 0;
	}

	mark5_stream_print(ms);

	if(ms->iscomplex) 
	{
		printf("Complex decode\n");
		docomplex = 1;
		//chunk = nchan;
	}
	else
	{
		docomplex = 0;
		//chunk = 2*nchan;
	}

       /*53601 is the max no. of frames for Mark5B that would overflow bstate storage in worst case */
        if(nframes <= 0 || nframes > 53601)
        {
                printf("\nWARNING: nframes out of range, setting to 1000\n\n");
                nframes = 1000;
        }



        /* bstate 2nd dim. is either 2 for the 1bit: ++ -- or 4 for the 2 bits ++ + - -- */
	if(ms->nbit == 8 || ms->nbit == 16)
	{
	  if (docomplex) {
	    process_8bit_complexdata(ms, nframes);
	  } else {
	    process_8bit_realdata(ms, nframes);
	  }
	}
	else
	{
	  if(ms->nbit == 1) 
	  {
	    nstates = 2;
	  }
	  else if(ms->nbit == 2)
	  {
	    nstates = 4;
	  }
	  else 
	  {
	    printf("Error: unsupported bit sampling %d, must be either 1 or 2\n", ms->nbit);

	    return 0;
	  }

	  if(docomplex) {
	    process_complexdata(ms, nframes, nstates, evenodd);
	  } else {
	    process_realdata(ms, nframes, nstates, evenodd);
	  }
	}

	delete_mark5_stream(ms);

	return 0;
}

int main(int argc, char **argv)
{
	long long offset = 0;
	int evenodd = 0x03;	/* a bit field: 0x01 implies consider even samples, 0x02 for odd */
	int nframes;
	struct sigaction new_sigint_action;

	new_sigint_action.sa_handler = siginthand;
	sigemptyset(&new_sigint_action.sa_mask);
	new_sigint_action.sa_flags = 0;
	sigaction(SIGINT, &new_sigint_action, &old_sigint_action);

	if(argc == 2)
	{
		struct mark5_format *mf;
		int bufferlen = 1<<11;
		char *buffer;
		FILE *in;
		int r;

		if(strcmp(argv[1], "-h") == 0 ||
		   strcmp(argv[1], "--help") == 0)
		{
			return usage(argv[0]);
		}

		in = fopen(argv[1], "r");
		if(!in)
		{
			fprintf(stderr, "Error: cannot open file '%s'\n", argv[1]);
			return 0;
		}

		buffer = malloc(bufferlen);

		r = fread(buffer, 1, bufferlen, in);
		if(r < bufferlen)
		{
			fprintf(stderr, "Error: cannot read %d bytes from file\n", bufferlen);
			fprintf(stderr, "Error:   just read %d bytes from file\n", r);
			fclose(in);
			free(buffer);
			return -1;
		}
		
		else
		{
			mf = new_mark5_format_from_stream(
				new_mark5_stream_memory(buffer, bufferlen/2));

			print_mark5_format(mf);
			delete_mark5_format(mf);

			mf = new_mark5_format_from_stream(
				new_mark5_stream_memory(buffer, bufferlen/2));

			print_mark5_format(mf);
			delete_mark5_format(mf);
		}

		fclose(in);
		free(buffer);

		return 0;
	}

	else if(argc < 4)
	{
		return usage(argv[0]);
	}

	nframes  = atol(argv[3]);

	if(argc > 4)
	{
		offset=atoll(argv[4]);
	}
	if(argc > 5)
	{
		if(strcasecmp(argv[5], "O") == 0)
		{
			evenodd = 0x02;
		}
		else if(strcasecmp(argv[5], "E") == 0)
		{
			evenodd = 0x01;
		}
		else
		{
			fprintf(stderr, "Error: the even/odd argument must be 'E' or 'O'.\n");
			return -1;
		}
	}

	bstate(argv[1], argv[2], nframes, offset, evenodd);

	return 0;
}
<|MERGE_RESOLUTION|>--- conflicted
+++ resolved
@@ -1,6 +1,3 @@
-<<<<<<< HEAD
-
-=======
 /***************************************************************************
  *   Copyright (C) 2010-2024 by Walter Brisken, Allesandra Bertarini,      *
  *                              Chris Phillips, ...                        *
@@ -20,7 +17,7 @@
  *   Free Software Foundation, Inc.,                                       *
  *   59 Temple Place - Suite 330, Boston, MA  02111-1307, USA.             *
  ***************************************************************************/
->>>>>>> 4bb60c79
+
 
 #include "config.h"
 #include <stdio.h>
