/***************************************************************************
 *   Copyright (C) 2011-2017 by Walter Brisken                             *
 *                                                                         *
 *   This program is free software; you can redistribute it and/or modify  *
 *   it under the terms of the GNU General Public License as published by  *
 *   the Free Software Foundation; either version 3 of the License, or     *
 *   (at your option) any later version.                                   *
 *                                                                         *
 *   This program is distributed in the hope that it will be useful,       *
 *   but WITHOUT ANY WARRANTY; without even the implied warranty of        *
 *   MERCHANTABILITY or FITNESS FOR A PARTICULAR PURPOSE.  See the         *
 *   GNU General Public License for more details.                          *
 *                                                                         *
 *   You should have received a copy of the GNU General Public License     *
 *   along with this program; if not, write to the                         *
 *   Free Software Foundation, Inc.,                                       *
 *   59 Temple Place - Suite 330, Boston, MA  02111-1307, USA.             *
 ***************************************************************************/
<<<<<<< HEAD
//===========================================================================
// SVN properties (DO NOT CHANGE)
//
// $Id: difx_tcal.c 11076 2023-09-14 17:43:15Z WalterBrisken $
// $HeadURL: https://svn.atnf.csiro.au/difx/libraries/difxio/trunk/difxio/parsevis.h $
// $LastChangedRevision: 11076 $
// $Author: WalterBrisken $
// $LastChangedDate: 2023-09-15 01:43:15 +0800 (五, 2023-09-15) $
//
//============================================================================
=======
>>>>>>> e9f63d4c

#include <stdio.h>
#include <stdlib.h>
#include <string.h>
#include <strings.h>
#include <math.h>
#include <time.h>
#include <ctype.h>
#include "difx_tcal.h"

/* Note! Keep this in sync with enum DifxTcalType in difx_tcal.h */
const char difxTcalTypeString[][MAX_DIFX_TCAL_TYPE_LENGTH] =
{
	"None",
	"Constant",
	"VLBA",
	"DIFX"
};

/* Note! Keep this in sync with enum DifxTcalInterpolation in difx_tcal.h */
const char difxTcalInterpolationString[][MAX_DIFX_TCAL_TYPE_LENGTH] =
{
	"Nearest",
	"Linear"
};

static int loadDifxTcalVLBA(DifxTcal *dt, const char *antenna, const char *receiver);
static int loadDifxTcalDIFX(DifxTcal *dt);

DifxTcal *newDifxTcal()
{
	DifxTcal *dt;

	dt = (DifxTcal *)calloc(1, sizeof(DifxTcal));
	if(!dt)
	{
		return 0;
	}

	/* some defaults */
	dt->_nGroupAlloc = 16;

	/* allocate initial space for Tcal groups */
	dt->group = (DifxTcalGroup *)malloc(dt->_nGroupAlloc*sizeof(DifxTcalGroup));
	if(!dt->group)
	{
		free(dt);

		return 0;
	}

	dt->verbose = 1;

	return dt;
}

void deleteDifxTcal(DifxTcal *dt)
{
	if(dt)
	{
		if(dt->group)
		{
			int g;

			for(g = 0; g < dt->nGroup; ++g)
			{
				if(dt->group[g].value)
				{
					if(dt->group[g]._freqRangeExceeded)
					{
						printf("Warning: Tcals for antenna %s receiver %s did not span entire freq range.\n", dt->group[g].antenna, dt->group[g].receiver);
					}
					free(dt->group[g].value);
					dt->group[g].value = 0;
					dt->group[g].nValue = 0;
					dt->group[g]._nValueAlloc = 0;
				}
			}
			free(dt->group);
			dt->group = 0;
			dt->nGroup = 0;
			dt->_nGroupAlloc = 0;
		}
		free(dt);
	}
}

int getDifxTcalGroupIndex(const DifxTcal *dt, double mjd, const char *antenna, const char *receiver)
{
	int best = -1;
	float deltamjd = 1e10;
	
	/* a zero MJD implies take latest */
	if(mjd < 1.0)
	{
		mjd = 1e9;
	}

	if(dt && dt->nGroup > 0)
	{
		int g;

		for(g = 0; g < dt->nGroup; ++g)
		{
			int ma, mr;

			if(mjd < dt->group[g].mjdStart)
			{
				continue;
			}

			ma = strcasecmp(antenna,  dt->group[g].antenna);
			mr = strcasecmp(receiver, dt->group[g].receiver);

			if(ma == 0 && mr == 0)
			{
				if(mjd - dt->group[g].mjdStart < deltamjd)
				{
					deltamjd = mjd - dt->group[g].mjdStart;
					best = g;
				}
			}
			else if(best < 0)	/* look for partial matches */
			{
				if( (ma == 0 && dt->group[g].receiver[0] == 0) ||
				    (mr == 0 && dt->group[g].antenna[0] == 0) ||
				    (dt->group[g].receiver[0] == 0 && dt->group[g].antenna[0] == 0) )
				{
					best = g;
				}
			}
		}
	}

	return best;
}

int addDifxTcalGroup(DifxTcal *dt)
{
	if(dt)
	{
		int n;

		n = dt->nGroup;

		++dt->nGroup;
		if(dt->nGroup > dt->_nGroupAlloc)
		{
			DifxTcalGroup *tmp;
			int oldNAlloc;

			oldNAlloc = dt->_nGroupAlloc;
			dt->_nGroupAlloc *= 2;
			tmp = (DifxTcalGroup *)realloc(dt->group, dt->_nGroupAlloc*sizeof(DifxTcalGroup));
			if(!tmp)
			{
				dt->_nGroupAlloc = oldNAlloc;
				dt->nGroup = n;

				return -2;
			}
			else
			{
				dt->group = tmp;
			}
		}
		dt->group[n].antenna[0] = 0;
		dt->group[n].receiver[0] = 0;
		dt->group[n].mjdStart = 0.0;
		dt->group[n].serial = -1;
		dt->group[n].interpolation = DifxTcalInterpolationLinear;	/* a good default, probably */
		dt->group[n].nValue = 0;
		dt->group[n]._nValueAlloc = 16;
		dt->group[n]._freqRangeExceeded = 0;
		dt->group[n].value = (DifxTcalValue *)malloc(dt->group[n]._nValueAlloc*sizeof(DifxTcalValue));
		if(!dt->group[n].value)
		{
			dt->nGroup = n;

			return -3;
		}

		return dt->nGroup - 1;
	}
	else
	{
		return -1;
	}
}

static float getDifxTcalNearest(const DifxTcalGroup *group, char pol, float freq)
{
	float tcal = 0.0;

	if(group)
	{
		int v;
		float best = 1e12;

		for(v = 0; v < group->nValue; ++v)
		{
			int p;
			
			for(p = 0; p < 2; ++p)
			{
				if(group->value[v].pol[p] == pol)
				{
					float df;

					df = fabs(group->value[v].freq - freq);
					if(df < best)
					{
						best = df;
						tcal = group->value[v].tcal[p];
					}
				}
			}
		}
	}

	return tcal;
}

static float getDifxTcalLinear(DifxTcalGroup *group, char pol, float freq)
{
	float tcalLow = 0.0;
	float tcalHigh = 0.0;
	float freqLow = 0.0;
	float freqHigh = 1e12;

	if(group)
	{
		int v;

		for(v = 0; v < group->nValue; ++v)
		{
			int p;

			for(p = 0; p < 2; ++p)
			{
				if(group->value[v].pol[p] == pol)
				{
					float df;

					df = group->value[v].freq - freq;
					if(df < 0)
					{
						if(-df < freq-freqLow)
						{
							/* a better low freq option */
							freqLow = group->value[v].freq;
							tcalLow = group->value[v].tcal[p];
						}
					}
					else if(df > 0)
					{
						if(df < freqHigh-freq)
						{
							/* a better high freq option */
							freqHigh = group->value[v].freq;
							tcalHigh = group->value[v].tcal[p];
						}
					}
					else
					{
						freqLow = freqHigh = group->value[v].freq;
						tcalLow = tcalHigh = group->value[v].tcal[p];
					}
				}
			}
		}
	}

	if(tcalLow > 0.0 && tcalHigh > 0.0)
	{
		float f = 1.0;

		if(freqHigh != freqLow)
		{
			f = (freq - freqLow)/(freqHigh - freqLow);
		}

		return f*tcalHigh + (1.0-f)*tcalLow;
	}
	else if(tcalLow > 0.0)
	{
		++group->_freqRangeExceeded;

		return tcalLow;
	}
	else if(tcalHigh > 0.0)
	{
		++group->_freqRangeExceeded;

		return tcalHigh;
	}
	else
	{
		return 0;
	}
}

float getDifxTcal(DifxTcal *dt, double mjd, const char *antenna, const char *receiver, char pol, float freq)
{
	float tcal = 0.0;

	if(dt)
	{
		int g;

		if(dt->type == DifxTcalTypeVLBA && receiver[0] == 0)
		{
			receiver = defaultVLBAReceiver(freq);
		}

		g = getDifxTcalGroupIndex(dt, mjd, antenna, receiver);
		if(g < 0)
		{
			switch(dt->type)
			{
			case DifxTcalTypeVLBA:
				loadDifxTcalVLBA(dt, antenna, receiver);
				break;
			default:
				break;
			}
			g = getDifxTcalGroupIndex(dt, mjd, antenna, receiver);
		}
		if(g >= 0)
		{
			switch(dt->group[g].interpolation)
			{
			case DifxTcalInterpolationNearest:
				tcal = getDifxTcalNearest(dt->group+g, pol, freq);
				break;
			case DifxTcalInterpolationLinear:
				tcal = getDifxTcalLinear(dt->group+g, pol, freq);
				break;
			default:
				break;
			}
		}
	}

	return tcal;
}

int addDifxTcalValue(DifxTcalGroup* group, float freq, float tcal1, char pol1, float tcal2, char pol2)
{
	if(group)
	{
		int n;

		n = group->nValue;

		++group->nValue;
		if(group->nValue > group->_nValueAlloc)
		{
			DifxTcalValue *tmp;
			int oldNAlloc;

			oldNAlloc = group->_nValueAlloc;
			group->_nValueAlloc *= 2;
			tmp = (DifxTcalValue *)realloc(group->value, group->_nValueAlloc*sizeof(DifxTcalValue));
			if(!tmp)
			{
				group->_nValueAlloc = oldNAlloc;
				group->nValue = n;

				return -2;
			}
			else
			{
				group->value = tmp;
			}
		}
		group->value[n].freq = freq;
		group->value[n].tcal[0] = tcal1;
		group->value[n].tcal[1] = tcal2;
		group->value[n].pol[0] = pol1;
		group->value[n].pol[1] = pol2;

		return group->nValue;
	}
	else
	{
		return -1;
	}
}

int setDifxTcalInterpolationType(DifxTcalGroup *group, enum DifxTcalInterpolation interpolation)
{
	if(group)
	{
		group->interpolation = interpolation;

		return 0;
	}
	else
	{
		return -1;
	}
}

static void fprintDifxTcalCore(FILE *out, const DifxTcal *dt, int summary)
{
	fprintf(out, "DifxTcal [%p]:\n", dt);
	
	if(dt)
	{
		int g;
		
		fprintf(out, "  type = %d (%s)\n", dt->type, difxTcalTypeString[dt->type]);
		fprintf(out, "  path = %s\n", dt->path);
		fprintf(out, "  nGroup = %d\n", dt->nGroup);

		for(g = 0; g < dt->nGroup; ++g)
		{
			fprintf(out, "  Group %d:\n", g);
			fprintf(out, "    Antenna = %s\n", dt->group[g].antenna);
			fprintf(out, "    Receiver = %s\n", dt->group[g].receiver);
			fprintf(out, "    Rx serial # = %d\n", dt->group[g].serial);
			fprintf(out, "    MJD Start = %14.8f\n", dt->group[g].mjdStart);
			fprintf(out, "    Interpolation = %d (%s)\n", dt->group[g].interpolation, difxTcalInterpolationString[dt->group[g].interpolation]);
			if(summary)
			{
				fprintf(out, "    # values = %d\n", dt->group[g].nValue);
			}
			else
			{
				int v;

				fprintf(out, "    value = %p\n", dt->group[g].value);
				for(v = 0; v < dt->group[g].nValue; ++v)
				{
					fprintf(out, "      value %3d  freq=%f MHz  Tcal(%c)=%f  Tcal(%c)=%f\n", v, 
						dt->group[g].value[v].freq,
						dt->group[g].value[v].pol[0],
						dt->group[g].value[v].tcal[0],
						dt->group[g].value[v].pol[1],
						dt->group[g].value[v].tcal[1]);
				}
			}
		}
	}
}

void printDifxTcal(const DifxTcal *dt)
{
	fprintDifxTcalCore(stdout, dt, 0);
}

void summarizeDifxTcal(const DifxTcal *dt)
{
	fprintDifxTcalCore(stdout, dt, 1);
}

void fprintDifxTcal(FILE *out, const DifxTcal *dt)
{
	fprintDifxTcalCore(out, dt, 0);
}

void fsummarizeDifxTcal(FILE *out, const DifxTcal *dt)
{
	fprintDifxTcalCore(out, dt, 1);
}

/* below here are site-specific functions */

/* 1. For a constant Tcal value over all frequencies */

int setDifxTcalConstant(DifxTcal *dt, float tcal1, char pol1, float tcal2, char pol2)
{
	if(dt)
	{
		int g;

		if(dt->type != DifxTcalNone)
		{
			return -2;
		}

		g = addDifxTcalGroup(dt);
		
		if(g < 0)
		{
			return -3;
		}
		addDifxTcalValue(dt->group+g, 1.0, tcal1, pol1, tcal2, pol2);
		dt->type = DifxTcalTypeConstant;
		setDifxTcalInterpolationType(dt->group+g, DifxTcalInterpolationNearest);
	}
	else
	{
		return -1;
	}

	return 0;
}

/* 2. For VLBA: */

int setDifxTcalVLBA(DifxTcal *dt, const char *tcalPath)
{
	if(dt)
	{
		int v;

		if(dt->type != DifxTcalNone)
		{
			return -2;
		}

		v = snprintf(dt->path, DIFX_TCAL_FILENAME_LENGTH, "%s", tcalPath);
		if(v >= DIFX_TCAL_FILENAME_LENGTH)
		{
			fprintf(stderr, "Developer error: setDifxTcalVLBA: DIFX_TCAL_FILENAME_LENGTH is too short (%d); needs to be %d or more\n", DIFX_TCAL_FILENAME_LENGTH, v+1);
			

			return -3;
		}
		dt->type = DifxTcalTypeVLBA;
	}
	else
	{
		return -1;
	}

	return 0;
}

const char *defaultVLBAReceiver(float freq)		/* freq in MHz */
{
	if(     freq < 1000.0)  { return "90cm"; }
	else if(freq < 2000.0)  { return "20cm"; }
	else if(freq < 3800.0)  { return "13cm"; }
	else if(freq < 7900.0)  { return "6cm"; }
	else if(freq < 10000.0) { return "4cm"; }
	else if(freq < 18000.0) { return "2cm"; }
	else if(freq < 28000.0) { return "1cm"; }
	else if(freq < 55000.0) { return "7mm"; }
	else                    { return "3mm"; }
}

const char *defaultVLBAReceiverStrict(float freq)	/* freq in MHz */
{
	if(     freq > 290.0   && freq < 700.0  ) { return "90cm"; }
	else if(freq > 1100.0  && freq < 1900.0 ) { return "20cm"; }
	else if(freq > 2000.0  && freq < 3000.0 ) { return "13cm"; }
	else if(freq > 3800.0  && freq < 7900.0 ) { return "6cm"; }
	else if(freq > 8100.0  && freq < 9000.0 ) { return "4cm"; }
	else if(freq > 11000.0 && freq < 16000.0) { return "2cm"; }
	else if(freq > 20000.0 && freq < 25000.0) { return "1cm"; }
	else if(freq > 40000.0 && freq < 46000.0) { return "7mm"; }
	else if(freq > 79000.0 && freq < 91000.0) { return "3mm"; }
	else                                      { return "?"; }
}

static double tcalDate2mjd(double tcalDate)
{
	int t;
	struct tm tm;
	time_t unixTime;

	t = (int)(tcalDate + 0.001);
	memset(&tm, 0, sizeof(tm));
	tm.tm_year = t / 10000 - 1900;		/* first 4 digits */
	tm.tm_mon = (t % 10000) / 100 - 1;	/* next 2 digits */
	tm.tm_mday = t % 100;			/* last 2 digits */

	unixTime = mktime(&tm);

	return 40587.0 + unixTime/86400.0;
}

static int loadDifxTcalVLBA(DifxTcal *dt, const char *antenna, const char *receiver)
{
	if(dt)
	{
		FILE *in;
		char fileName[DIFX_TCAL_FILENAME_LENGTH];
		int v;
		int lineNum;
		int g = -1;
		char lowercaseAntenna[MAX_DIFX_TCAL_ANTENNA_LENGTH];

		for(v = 0; v < MAX_DIFX_TCAL_ANTENNA_LENGTH-1 && antenna[v]; ++v)
		{
			lowercaseAntenna[v] = tolower(antenna[v]);
		}
		lowercaseAntenna[v] = 0;

		if(dt->type != DifxTcalTypeVLBA)
		{
			fprintf(stderr, "Error: loadDifxTcalVLBA: dt->type != DifxTcalTypeVLBA\n");

			return -2;
		}

		if(getDifxTcalGroupIndex(dt, 0.0, antenna, receiver) >= 0)	/* already loaded this file! */
		{
			return -5;
		}

		v = snprintf(fileName, DIFX_TCAL_FILENAME_LENGTH, "%s/%s.%s", dt->path, receiver, lowercaseAntenna);
		if(v >= DIFX_TCAL_FILENAME_LENGTH)
		{
			fprintf(stderr, "Developer error: loadDifxTcalVLBA: DIFX_TCAL_FILENAME_LENGTH is too short (%d); needs to be %d or more\n", DIFX_TCAL_FILENAME_LENGTH, v+1);

			return -3;
		}

		in = fopen(fileName, "r");
		if(!in)
		{
			return -4;
		}

		for(lineNum = 1;; ++lineNum)
		{
			const int MaxVLBATcalLineLength = 100;
			char line[MaxVLBATcalLineLength];
			char *rv;
	
			rv = fgets(line, MaxVLBATcalLineLength-1, in);
			if(!rv)
			{
				break;
			}
			line[MaxVLBATcalLineLength-1] = 0;

			if(line[0] == '!')	/* comment */
			{
				continue;
			}
			else if(strncmp(line, "RECEIVER", 8) == 0)	/* start a new group */
			{
				double tcalDate, mjd;
				char serialName[10];
				int n;

				n = sscanf(line+9, "%s%lf", serialName, &tcalDate);
				if(n != 2)
				{
					fprintf(stderr, "Error: loadDifxTcalVLBA: cannot parse line %d of %s\n", lineNum, fileName);

					fclose(in);

					return -7;
				}

				mjd = tcalDate2mjd(tcalDate);

				g = addDifxTcalGroup(dt);
				if(g < 0)
				{
					fclose(in);

					return -6;
				}
				strcpy(dt->group[g].antenna, antenna);
				strcpy(dt->group[g].receiver, receiver);
				if(strcasecmp(receiver, "50cm") == 0 || strcasecmp(receiver, "90cm") == 0)	/* special case */
				{
					dt->group[g].interpolation = DifxTcalInterpolationNearest;
				}
				else
				{
					dt->group[g].interpolation = DifxTcalInterpolationLinear;
				}
				dt->group[g].serial = atoi(serialName);
				dt->group[g].mjdStart = mjd;
			}
			else
			{
				float freq;	/* MHz */
				float tcal1;	/* K */
				float tcal2;	/* K */
				char pol1 = '.';
				char pol2 = '.';
				int n;
				
				n = sscanf(line, "%f%f%f", &freq, &tcal1, &tcal2);
				if(n == 3)
				{
					if(g < 0)
					{
						fprintf(stderr, "Error: loadDifxTcalVLBA: data line %d before a RECEIVER line in %s (g = %d)\n", lineNum, fileName, g);

						fclose(in);

						return -8;
					}

					if(tcal1 > 0.0 && tcal1 < 999.0)
					{
						pol1 = 'L';
					}
					if(tcal2 > 0.0 && tcal2 < 999.0)
					{
						pol2 = 'R';
					}
					v = addDifxTcalValue(dt->group+g, freq, tcal1, pol1, tcal2, pol2);
					if(v < 0)
					{
						fclose(in);

						return -9;
					}
				}
			}
		}
		fclose(in);
		
		if(dt->verbose > 0)
		{
			printf("Loaded Tcal file: %s\n", fileName);
		}

		return 0;
	}
	else
	{
		return -1;
	}
}


/* 3. For DIFX format: */

int setDifxTcalDIFX(DifxTcal *dt, const char *tcalFile)
{
	if(dt)
	{
		int v;

		if(dt->type != DifxTcalNone)
		{
			return -2;
		}

		v = snprintf(dt->path, DIFX_TCAL_FILENAME_LENGTH, "%s", tcalFile);
		if(v >= DIFX_TCAL_FILENAME_LENGTH)
		{
			fprintf(stderr, "Developer error: setDifxTcalVLBA: DIFX_TCAL_FILENAME_LENGTH is too short (%d); needs to be %d or more\n", DIFX_TCAL_FILENAME_LENGTH, v+1);
			

			return -3;
		}

		v = loadDifxTcalDIFX(dt);
		if(v == 0)	/* success */
		{
			dt->type = DifxTcalTypeDIFX;
		}

		return v;
	}
	else
	{
		return -1;
	}
}

static int loadDifxTcalDIFX(DifxTcal *dt)
{
	FILE *in;
	char lastAntenna[MAX_DIFX_TCAL_ANTENNA_LENGTH] = "";
	char lastReceiver[MAX_DIFX_TCAL_RECEIVER_LENGTH] = "";
	int g = -1;
	int gAnt = -1;

	if(!dt)
	{
		return -1;
	}

	in = fopen(dt->path, "r");
	if(!in)
	{
		return -2;
	}

	for(;;)
	{
		const int MaxVLBATcalLineLength = 100;
		char line[MaxVLBATcalLineLength];
		char *rv;
		char antenna[MAX_DIFX_TCAL_ANTENNA_LENGTH] = "";
		char receiver[MAX_DIFX_TCAL_RECEIVER_LENGTH] = "";
		int i, n;
		float freq, tcal1, tcal2;
		char pol1[2], pol2[2];

		rv = fgets(line, MaxVLBATcalLineLength-1, in);
		if(!rv)
		{
			break;
		}
		for(i = 0; line[i]; ++i)
		{
			if(line[i] == '#')
			{
				line[i] = 0;
				break;
			}
		}
		strcpy(pol1, "R");
		strcpy(pol2, "L");
		n = sscanf(line, "%s%s%f%f%f%1s%1s", antenna, receiver, &freq, &tcal1, &tcal2, pol1, pol2);
		if(n == 5 || n == 7)
		{
			int newGroup = 0;
			int v;

			if(strncmp(antenna, lastAntenna, MAX_DIFX_TCAL_ANTENNA_LENGTH) != 0)
			{
				strncpy(lastAntenna, antenna, MAX_DIFX_TCAL_ANTENNA_LENGTH);
				newGroup = 1;

				/* also make a new group for just the antenna */
				/* this results in each entry being duplicated: one indexed w/ receiver and one without */
				/* which will make it practical for look-ups based on receiver name or not */
				gAnt = addDifxTcalGroup(dt);
				if(gAnt < 0)
				{
					fclose(in);

					return -6;
				}
				strncpy(dt->group[gAnt].antenna, antenna, MAX_DIFX_TCAL_ANTENNA_LENGTH);
				dt->group[gAnt].receiver[0] = 0;
				dt->group[gAnt].serial = 0;
				dt->group[gAnt].mjdStart = 0;
			}

			if(strncmp(receiver, lastReceiver, MAX_DIFX_TCAL_RECEIVER_LENGTH) != 0)
			{
				strncpy(lastReceiver, receiver, MAX_DIFX_TCAL_RECEIVER_LENGTH);
				newGroup = 1;
			}

			if(newGroup)
			{
				g = addDifxTcalGroup(dt);
				if(g < 0)
				{
					fclose(in);

					return -6;
				}
				strncpy(dt->group[g].antenna, antenna, MAX_DIFX_TCAL_ANTENNA_LENGTH);
				strncpy(dt->group[g].receiver, receiver, MAX_DIFX_TCAL_RECEIVER_LENGTH);
				dt->group[g].serial = 0;
				dt->group[g].mjdStart = 0;
			}

			v = addDifxTcalValue(dt->group+g, freq, tcal1, pol1[0], tcal2, pol2[0]);
			if(v < 0)
			{
				fclose(in);

				return -9;
			}

			/* here is where the duplicate tcal value is actually added */
			v = addDifxTcalValue(dt->group+gAnt, freq, tcal1, pol1[0], tcal2, pol2[0]);
			if(v < 0)
			{
				fclose(in);

				return -9;
			}
		}

	}
	fclose(in);

	return 0;
}
<|MERGE_RESOLUTION|>--- conflicted
+++ resolved
@@ -16,19 +16,6 @@
  *   Free Software Foundation, Inc.,                                       *
  *   59 Temple Place - Suite 330, Boston, MA  02111-1307, USA.             *
  ***************************************************************************/
-<<<<<<< HEAD
-//===========================================================================
-// SVN properties (DO NOT CHANGE)
-//
-// $Id: difx_tcal.c 11076 2023-09-14 17:43:15Z WalterBrisken $
-// $HeadURL: https://svn.atnf.csiro.au/difx/libraries/difxio/trunk/difxio/parsevis.h $
-// $LastChangedRevision: 11076 $
-// $Author: WalterBrisken $
-// $LastChangedDate: 2023-09-15 01:43:15 +0800 (五, 2023-09-15) $
-//
-//============================================================================
-=======
->>>>>>> e9f63d4c
 
 #include <stdio.h>
 #include <stdlib.h>
