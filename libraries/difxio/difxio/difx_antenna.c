--- conflicted
+++ resolved
@@ -16,19 +16,6 @@
  *   Free Software Foundation, Inc.,                                       *
  *   59 Temple Place - Suite 330, Boston, MA  02111-1307, USA.             *
  ***************************************************************************/
-<<<<<<< HEAD
-//===========================================================================
-// SVN properties (DO NOT CHANGE)
-//
-// $Id: difx_antenna.c 10412 2022-03-10 16:25:08Z WalterBrisken $
-// $HeadURL: https://svn.atnf.csiro.au/difx/libraries/difxio/trunk/difxio/difx_antenna.c $
-// $LastChangedRevision: 10412 $
-// $Author: WalterBrisken $
-// $LastChangedDate: 2022-03-11 00:25:08 +0800 (五, 2022-03-11) $
-//
-//============================================================================
-=======
->>>>>>> e9f63d4c
 
 #include <stdio.h>
 #include <stdlib.h>
