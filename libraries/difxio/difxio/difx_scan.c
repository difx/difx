/***************************************************************************
 *   Copyright (C) 2008-2017 by Walter Brisken & Adam Deller               *
 *                                                                         *
 *   This program is free software; you can redistribute it and/or modify  *
 *   it under the terms of the GNU General Public License as published by  *
 *   the Free Software Foundation; either version 3 of the License, or     *
 *   (at your option) any later version.                                   *
 *                                                                         *
 *   This program is distributed in the hope that it will be useful,       *
 *   but WITHOUT ANY WARRANTY; without even the implied warranty of        *
 *   MERCHANTABILITY or FITNESS FOR A PARTICULAR PURPOSE.  See the         *
 *   GNU General Public License for more details.                          *
 *                                                                         *
 *   You should have received a copy of the GNU General Public License     *
 *   along with this program; if not, write to the                         *
 *   Free Software Foundation, Inc.,                                       *
 *   59 Temple Place - Suite 330, Boston, MA  02111-1307, USA.             *
 ***************************************************************************/
<<<<<<< HEAD
//===========================================================================
// SVN properties (DO NOT CHANGE)
//
// $Id: difx_scan.c 7647 2017-02-16 20:32:32Z WalterBrisken $
// $HeadURL: https://svn.atnf.csiro.au/difx/libraries/difxio/trunk/difxio/difx_scan.c $
// $LastChangedRevision: 7647 $
// $Author: WalterBrisken $
// $LastChangedDate: 2017-02-17 04:32:32 +0800 (五, 2017-02-17) $
//
//============================================================================
=======
>>>>>>> e9f63d4c

#include <stdio.h>
#include <stdlib.h>
#include <string.h>
#include "difxio/difx_input.h"
#include "difxio/difx_write.h"


DifxScan *newDifxScanArray(int nScan)
{
	DifxScan *ds;
	int s;

	ds = (DifxScan *)calloc(nScan, sizeof(DifxScan));
	for(s = 0; s < nScan; ++s)
	{
		ds[s].configId = -1;
		ds[s].pointingCentreSrc = -1;
		ds[s].nPhaseCentres = 0;
		ds[s].maxNSBetweenUVShifts = 2000000000;
		ds[s].maxNSBetweenACAvg = 2000000000;
	}
	
	return ds;
}

void deleteDifxScanInternals(DifxScan *ds)
{
	if(ds)
	{
		if(ds->im)
		{
			deleteDifxPolyModelArray(ds->im, ds->nAntenna, ds->nPhaseCentres+1);
			ds->im = 0;
		}
		if(ds->imLM)
		{
			deleteDifxPolyModelLMExtensionArray(ds->imLM, ds->nAntenna, ds->nPhaseCentres+1);
			ds->imLM = 0;
		}
		if(ds->imXYZ)
		{
			deleteDifxPolyModelXYZExtensionArray(ds->imXYZ, ds->nAntenna, ds->nPhaseCentres+1);
			ds->imXYZ = 0;
		}
	}
}

void deleteDifxScanArray(DifxScan *ds, int nScan)
{
	if(ds)
	{
		int s;
		
		for(s = 0; s < nScan; ++s)
		{
			deleteDifxScanInternals(ds + s);
		}
		free(ds);
	}
}

void fprintDifxScan(FILE *fp, const DifxScan *ds)
{
	int i, j, k, nModel;

	fprintf(fp, "  DifxScan [%s] : %p\n", ds->identifier, ds);
	fprintf(fp, "    Start = MJD %12.6f\n", ds->mjdStart);
	fprintf(fp, "    End   = MJD %12.6f\n", ds->mjdEnd);
	fprintf(fp, "    startSeconds = %6d since model reference\n", ds->startSeconds);
	fprintf(fp, "    durSeconds   = %6d\n", ds->durSeconds);
	fprintf(fp, "    Observing mode = %s\n", ds->obsModeName);
	fprintf(fp, "    Max NS between UV shifts = %d\n", ds->maxNSBetweenUVShifts);
	fprintf(fp, "    Max NS between AC averages = %d\n", ds->maxNSBetweenACAvg);
	fprintf(fp, "    Pointing centre source index = %d\n", ds->pointingCentreSrc);
        fprintf(fp, "    Number of phase centres = %d\n", ds->nPhaseCentres);
	for(i = 0; i < ds->nPhaseCentres; ++i) 
	{
	        fprintf(fp, "    Phase centre %d source index = %d\n", i, ds->phsCentreSrcs[i]);
		fprintf(fp, "    Original job phase centre %d source index = %d\n", i, ds->orgjobPhsCentreSrcs[i]);
	}
	fprintf(fp, "    nPoly    = %d\n", ds->nPoly);
	fprintf(fp, "    nAntenna = %d\n", ds->nAntenna);
	fprintf(fp, "    jobId    = %d\n", ds->jobId);
	fprintf(fp, "    ConfigId = %d\n", ds->configId);

	if(ds->nPhaseCentres < 1 || ds->pointingCentreSrc == ds->phsCentreSrcs[0])
	{
		nModel = ds->nPhaseCentres;
	}
	else
	{
		nModel = ds->nPhaseCentres + 1;
	}

	if(ds->nPoly > 0 && ds->nAntenna > 0)
	{
		if(ds->im)
		{
			for(i = 0; i < ds->nAntenna; ++i)
			{
				if(ds->im[i])
				{
					for(j = 0; j < nModel; ++j)
					{
						for(k = 0; k < ds->nPoly; ++k)
						{
							fprintDifxPolyModel(fp, ds->im[i][j] + k, i, j, k);
						}
					}
				}
				else
				{
					fprintf(fp, "    No polymodel[%d]\n", i);
				}
			}
		}
		else
		{
			fprintf(fp, "    No polynomial model available\n");
		}
	}
}

void printDifxScan(const DifxScan *ds)
{
	fprintDifxScan(stdout, ds);
}

void fprintDifxScanSummary(FILE *fp, const DifxScan *ds)
{
	fprintf(fp, "  Start=%12.6f end=%12.6f identifier=%s\n", ds->mjdStart, ds->mjdEnd, ds->identifier);
	fprintf(fp, "    PointingSourceIndex = %d\n", ds->pointingCentreSrc);
	fprintf(fp, "    ConfigId = %d\n", ds->configId);
}

void printDifxScanSummary(const DifxScan *ds)
{
	fprintDifxScanSummary(stdout, ds);
}

void copyDifxScan(DifxScan *dest, const DifxScan *src, const int *sourceIdRemap, const int *jobIdRemap, const int *configIdRemap, const int *antennaIdRemap)
{
	if(dest != src)
	{
		int i, j, srcAntenna, destAntenna;

		if(dest == 0 || src == 0)
		{
			fprintf(stderr, "Error: copyDifxScan: src=%p dest=%p but both must be non-null\n", src, dest);

			exit(EXIT_FAILURE);
		}

		dest->mjdStart     = src->mjdStart;
		dest->mjdEnd       = src->mjdEnd;
		dest->startSeconds = src->startSeconds;
		dest->durSeconds   = src->durSeconds;
		dest->maxNSBetweenUVShifts = src->maxNSBetweenUVShifts;
		dest->maxNSBetweenACAvg = src->maxNSBetweenACAvg;
		snprintf(dest->identifier, DIFXIO_NAME_LENGTH, "%s", src->identifier);
		snprintf(dest->obsModeName, DIFXIO_NAME_LENGTH, "%s", src->obsModeName);
		dest->nPhaseCentres = src->nPhaseCentres;
		if(sourceIdRemap)
		{
			dest->pointingCentreSrc = sourceIdRemap[src->pointingCentreSrc];
			for(i = 0; i < src->nPhaseCentres; ++i)
			{
				dest->phsCentreSrcs[i] = sourceIdRemap[src->phsCentreSrcs[i]];
				dest->orgjobPhsCentreSrcs[i] = src->orgjobPhsCentreSrcs[i];
			}
		}
		else
		{
			dest->pointingCentreSrc = src->pointingCentreSrc;
			for(i = 0; i < src->nPhaseCentres; ++i)
			{
				dest->phsCentreSrcs[i] = src->phsCentreSrcs[i];
				dest->orgjobPhsCentreSrcs[i] = src->orgjobPhsCentreSrcs[i];
			}
		}
		if(jobIdRemap)
		{
			dest->jobId = jobIdRemap[src->jobId];
		}
		else
		{
			dest->jobId = src->jobId;
		}
		if(configIdRemap && src->configId >= 0)
		{
			dest->configId = configIdRemap[src->configId];
		}
		else
		{
			dest->configId = src->configId;
		}
		dest->startSeconds = src->startSeconds;
		dest->durSeconds   = src->durSeconds;
		dest->nPoly        = src->nPoly;

		/* figure out how many antennas needed in this scan */
		dest->nAntenna = src->nAntenna;
		if(antennaIdRemap)
		{
			for(i = 0; i < src->nAntenna; ++i)
			{
				destAntenna = antennaIdRemap[i];
				if(destAntenna >= dest->nAntenna)
				{
					dest->nAntenna = destAntenna+1;
				}
			}
		}

		if(src->im)
		{
			dest->im = (DifxPolyModel ***)calloc(dest->nAntenna, sizeof(DifxPolyModel **));
			for(srcAntenna = 0; srcAntenna < src->nAntenna; ++srcAntenna)
			{
				if(src->im[srcAntenna] == 0)
				{
					continue; //must have had a change of num antennas at some stage
				}
				if(antennaIdRemap)
				{
					destAntenna = antennaIdRemap[srcAntenna];
				}
				else
				{
					destAntenna = srcAntenna;
				}
				dest->im[destAntenna] = (DifxPolyModel **)calloc(dest->nPhaseCentres+1, sizeof(DifxPolyModel *));
				if(dest->im[destAntenna] == 0)
				{
					fprintf(stderr, "Error allocating space for IM table! Aborting");

					exit(EXIT_FAILURE);
				}
				for(j = 0; j < src->nPhaseCentres+1; ++j)
				{
					dest->im[destAntenna][j] = dupDifxPolyModelColumn(src->im[srcAntenna][j], dest->nPoly);
					if(dest->im[destAntenna][j] == 0)
					{
						fprintf(stderr, "Error allocating space for IM table! Aborting");

						exit(EXIT_FAILURE);
					}
				}
			}
		}
		else
		{
			dest->im = 0;
		}

		if(src->imLM)
		{
			dest->imLM = (DifxPolyModelLMExtension ***)calloc(dest->nAntenna, sizeof(DifxPolyModelLMExtension **));
			for(srcAntenna = 0; srcAntenna < src->nAntenna; ++srcAntenna)
			{
				if(src->imLM[srcAntenna] == 0)
				{
					continue; 
				}
				if(antennaIdRemap)
				{
					destAntenna = antennaIdRemap[srcAntenna];
				}
				else
				{
					destAntenna = srcAntenna;
				}
				dest->imLM[destAntenna] = (DifxPolyModelLMExtension **)calloc(dest->nPhaseCentres+1, sizeof(DifxPolyModelLMExtension *));
				if(dest->imLM[destAntenna] == 0)
				{
					fprintf(stderr, "Error allocating space for LM Extension table! Aborting");

					exit(EXIT_FAILURE);
				}
				for(j = 0; j < src->nPhaseCentres+1; ++j)
				{
					dest->imLM[destAntenna][j] = dupDifxPolyModelLMExtensionColumn(src->imLM[srcAntenna][j], dest->nPoly);
					if(dest->imLM[destAntenna][j] == 0)
					{
						fprintf(stderr, "Error allocating space for LM Extension table! Aborting");

						exit(EXIT_FAILURE);
					}
				}
			}
		}
		else
		{
			dest->imLM = 0;
		}

		if(src->imXYZ)
		{
			dest->imXYZ = (DifxPolyModelXYZExtension ***)calloc(dest->nAntenna, sizeof(DifxPolyModelXYZExtension **));
			for(srcAntenna = 0; srcAntenna < src->nAntenna; ++srcAntenna)
			{
				if(src->imXYZ[srcAntenna] == 0)
				{
					continue; 
				}
				if(antennaIdRemap)
				{
					destAntenna = antennaIdRemap[srcAntenna];
				}
				else
				{
					destAntenna = srcAntenna;
				}
				dest->imXYZ[destAntenna] = (DifxPolyModelXYZExtension **)calloc(dest->nPhaseCentres+1, sizeof(DifxPolyModelXYZExtension *));
				if(dest->imXYZ[destAntenna] == 0)
				{
					fprintf(stderr, "Error allocating space for XYZ Extension table! Aborting");

					exit(EXIT_FAILURE);
				}
				for(j = 0; j < src->nPhaseCentres+1; ++j)
				{
					dest->imXYZ[destAntenna][j] = dupDifxPolyModelXYZExtensionColumn(src->imXYZ[srcAntenna][j], dest->nPoly);
					if(dest->imXYZ[destAntenna][j] == 0)
					{
						fprintf(stderr, "Error allocating space for XYZ Extension table! Aborting");

						exit(EXIT_FAILURE);
					}
				}
			}
		}
		else
		{
			dest->imXYZ = 0;
		}
	}
	else
	{
		fprintf(stderr, "Developer error: copyDifxScan: src = dest.  Bad things will be coming...\n");
	}
}

/* Merge sort the two lists of scans.  This is intended to allow merging of
 * more than two DifxInputs in any order.
 */
DifxScan *mergeDifxScanArrays(const DifxScan *ds1, int nds1,
	const DifxScan *ds2, int nds2, const int *sourceIdRemap, 
	const int *jobIdRemap, const int *configIdRemap, 
	const int *antennaIdRemap, int *nds)
{
	DifxScan *ds;
	int i=0, i1=0, i2=0, src;

	*nds = nds1 + nds2;
	ds = newDifxScanArray(*nds);

	for(;;)
	{
		if(i1 >= nds1)
		{
			i1 = -1;
		}
		if(i2 >= nds2)
		{
			i2 = -1;
		}
		if(i1 < 0 && i2 < 0)
		{
			break;
		}

		/* determine which ScanArray to take from */
		if(i1 == -1)
		{
			src = 2;
		}
		else if(i2 == -1)
		{
			src = 1;
		}
		else if(ds1[i1].mjdStart <= ds2[i2].mjdStart)
		{
			src = 1;
		}
		else
		{
			src = 2;
		}

		/* do the copy and increments */
		if(src == 1)
		{
			if(ds1[i1].configId >= 0)
			{
				copyDifxScan(ds + i, ds1 + i1, 0, 0, 0, 0);
				++i;
			}
			i1++;
		}
		else
		{
			if(ds2[i2].configId >= 0)
			{
				copyDifxScan(ds + i, ds2 + i2, sourceIdRemap, jobIdRemap, configIdRemap, antennaIdRemap);
				++i;
			}
			i2++;
		}
	}

	*nds = i;

	return ds;
}

/* dt in seconds; mjd and iat both in days */
int getDifxScanIMIndex(const DifxScan *ds, double mjd, double iat, double *dt)
{
	int i;
	double m1, m2;
	DifxPolyModel *dp;
	DifxPolyModel **im=0;

	if(!ds)
	{
		return -1;
	}
	if(!ds->im || ds->nPoly < 1)
	{
		return -2;
	}

	/* be sure to find an antenna with im model data */
	for(i = 0; i < ds->nAntenna; ++i)
	{
		im = ds->im[i];
		if(im)
		{
			break;
		}
	}

	if(!im)
	{
		return -3;
	}

	for(i = 0; i < ds->nPoly; ++i)
	{
		dp = im[0] + i;
		m1 = (dp->mjd - mjd) + dp->sec/86400.0;
		m2 = m1 + dp->validDuration/86400.0;
		if(m1 <= iat && iat <= m2)
		{
			if(dt)
			{
				*dt = (iat - m1)*86400.0;
			}
			return i;
		}
	}

	/* outside range */
	return -4;
}

/* dc must point to the base of a configuration array */
int writeDifxScan(FILE *out, const DifxScan *ds, int scanId, const DifxConfig *dc)
{
	int i;

	ds += scanId;

        writeDifxLine1(out, "SCAN %d IDENTIFIER", scanId, ds->identifier);
        writeDifxLineInt1(out, "SCAN %d START (S)", scanId, ds->startSeconds);
	writeDifxLineInt1(out, "SCAN %d DUR (S)", scanId, ds->durSeconds);
        writeDifxLine1(out, "SCAN %d OBS MODE NAME", scanId, ds->obsModeName);
	writeDifxLineInt1(out, "SCAN %d UVSHIFT INTERVAL (NS)", scanId, ds->maxNSBetweenUVShifts);
	writeDifxLineInt1(out, "SCAN %d AC AVG INTERVAL (NS)", scanId, ds->maxNSBetweenACAvg);
	writeDifxLineInt1(out, "SCAN %d POINTING SRC", scanId, ds->pointingCentreSrc);
        writeDifxLineInt1(out, "SCAN %d NUM PHS CTRS", scanId, ds->nPhaseCentres);
	for(i = 0; i < ds->nPhaseCentres; ++i)
	{
		writeDifxLineInt2(out, "SCAN %d PHS CTR %d", scanId, i, ds->phsCentreSrcs[i]);
	}

	return 7+ds->nPhaseCentres;
}

int writeDifxScanArray(FILE *out, int nScan, const DifxScan *ds, const DifxConfig *dc)
{
	int i, n;

	writeDifxLineInt(out, "NUM SCANS", nScan);
	n = 1;

	for(i = 0; i < nScan; ++i)
	{
		n += writeDifxScan(out, ds, i, dc);
	}

	return n;
}<|MERGE_RESOLUTION|>--- conflicted
+++ resolved
@@ -16,19 +16,6 @@
  *   Free Software Foundation, Inc.,                                       *
  *   59 Temple Place - Suite 330, Boston, MA  02111-1307, USA.             *
  ***************************************************************************/
-<<<<<<< HEAD
-//===========================================================================
-// SVN properties (DO NOT CHANGE)
-//
-// $Id: difx_scan.c 7647 2017-02-16 20:32:32Z WalterBrisken $
-// $HeadURL: https://svn.atnf.csiro.au/difx/libraries/difxio/trunk/difxio/difx_scan.c $
-// $LastChangedRevision: 7647 $
-// $Author: WalterBrisken $
-// $LastChangedDate: 2017-02-17 04:32:32 +0800 (五, 2017-02-17) $
-//
-//============================================================================
-=======
->>>>>>> e9f63d4c
 
 #include <stdio.h>
 #include <stdlib.h>
