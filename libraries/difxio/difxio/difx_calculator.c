--- conflicted
+++ resolved
@@ -16,19 +16,6 @@
  *   Free Software Foundation, Inc.,                                       *
  *   59 Temple Place - Suite 330, Boston, MA  02111-1307, USA.             *
  ***************************************************************************/
-<<<<<<< HEAD
-//===========================================================================
-// SVN properties (DO NOT CHANGE)
-//
-// $Id: difx_calculator.c 4129 2011-12-12 05:34:16Z WalterBrisken $
-// $HeadURL: https://svn.atnf.csiro.au/difx/libraries/difxio/trunk/difxio/difx_calculator.c $
-// $LastChangedRevision: 4129 $
-// $Author: WalterBrisken $
-// $LastChangedDate: 2011-12-12 13:34:16 +0800 (一, 2011-12-12) $
-//
-//============================================================================
-=======
->>>>>>> e9f63d4c
 
 #include <stdlib.h>
 #include "difx_calculator.h"
