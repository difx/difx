/***************************************************************************
 *   Copyright (C) 2007-2010 by Walter Brisken & Adam Deller               *
 *                                                                         *
 *   This program is free software; you can redistribute it and/or modify  *
 *   it under the terms of the GNU General Public License as published by  *
 *   the Free Software Foundation; either version 3 of the License, or     *
 *   (at your option) any later version.                                   *
 *                                                                         *
 *   This program is distributed in the hope that it will be useful,       *
 *   but WITHOUT ANY WARRANTY; without even the implied warranty of        *
 *   MERCHANTABILITY or FITNESS FOR A PARTICULAR PURPOSE.  See the         *
 *   GNU General Public License for more details.                          *
 *                                                                         *
 *   You should have received a copy of the GNU General Public License     *
 *   along with this program; if not, write to the                         *
 *   Free Software Foundation, Inc.,                                       *
 *   59 Temple Place - Suite 330, Boston, MA  02111-1307, USA.             *
 ***************************************************************************/
<<<<<<< HEAD
//===========================================================================
// SVN properties (DO NOT CHANGE)
//
// $Id: parsevis.h 4119 2011-12-10 22:35:36Z WalterBrisken $
// $HeadURL: https://svn.atnf.csiro.au/difx/libraries/difxio/trunk/difxio/parsevis.h $
// $LastChangedRevision: 4119 $
// $Author: WalterBrisken $
// $LastChangedDate: 2011-12-11 06:35:36 +0800 (日, 2011-12-11) $
//
//============================================================================
=======
>>>>>>> e9f63d4c

#ifndef __PARSE_VIS_H__
#define __PARSE_VIS_H__


#include <stdio.h>
#include "parsedifx.h"

#ifdef __cplusplus
#include <complex>
typedef std::complex<float> cplx32f;
#else
#include <complex.h>
typedef float complex cplx32f;
#endif

#ifdef __cplusplus
extern "C" {
#endif


#define VISRECORD_SYNC_WORD_DIFX1	(('B' << 24) + ('A' << 16) + ('S' << 8) + 'E')
#define VISRECORD_SYNC_WORD_DIFX2	0xFF00FF00


typedef struct
{
	FILE *infile;			/* file pointer */
	DifxParameters *params;		/* structure containing text params */
	int nchan;			/* number of channels to expect */
	int visnum;			/* counter of number of vis */
	int sync;			/* space to store the sync value */
        int headerversion;		/* 0=old style, 1=new binary style */
	int baseline;			/* The baseline number (256*A1 + A2, 1 indexed) */
	int mjd;			/* The MJD integer day */
	double seconds;			/* The seconds offset from mjd */
	int configindex;		/* The index to the configuration table */
	int sourceindex;		/* The index to the source table */
	int freqindex;			/* The index to the freq table */
	char polpair[3];		/* The polarisation pair */
	int pulsarbin;			/* The pulsar bin */
	double dataweight;		/* The fractional data weight */
	double uvw[3];			/* The u,v,w values in metres */
	cplx32f *visdata;		/* pointer to nchan complex values (2x float) */
} DifxVisRecord;

/* open difx file and return pointer to vis structure */
DifxVisRecord *newDifxVisRecord(const char *filename, int nchan);

/* close difx file and delete any allocated resources */
void deleteDifxVisRecord(DifxVisRecord *vis);

/* load next vis record  return -1 if eof */
int DifxVisRecordgetnext(DifxVisRecord *vis);

/* find next occurrence of given parameters */
int DifxVisRecordfindnext(DifxVisRecord *vis, int baseline, int freqid,
	const char *pol);

#ifdef __cplusplus
}
#endif


#endif<|MERGE_RESOLUTION|>--- conflicted
+++ resolved
@@ -16,19 +16,6 @@
  *   Free Software Foundation, Inc.,                                       *
  *   59 Temple Place - Suite 330, Boston, MA  02111-1307, USA.             *
  ***************************************************************************/
-<<<<<<< HEAD
-//===========================================================================
-// SVN properties (DO NOT CHANGE)
-//
-// $Id: parsevis.h 4119 2011-12-10 22:35:36Z WalterBrisken $
-// $HeadURL: https://svn.atnf.csiro.au/difx/libraries/difxio/trunk/difxio/parsevis.h $
-// $LastChangedRevision: 4119 $
-// $Author: WalterBrisken $
-// $LastChangedDate: 2011-12-11 06:35:36 +0800 (日, 2011-12-11) $
-//
-//============================================================================
-=======
->>>>>>> e9f63d4c
 
 #ifndef __PARSE_VIS_H__
 #define __PARSE_VIS_H__
