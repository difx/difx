/***************************************************************************
 *   Copyright (C) 2008-2021 by Walter Brisken                             *
 *                                                                         *
 *   This program is free software; you can redistribute it and/or modify  *
 *   it under the terms of the GNU General Public License as published by  *
 *   the Free Software Foundation; either version 3 of the License, or     *
 *   (at your option) any later version.                                   *
 *                                                                         *
 *   This program is distributed in the hope that it will be useful,       *
 *   but WITHOUT ANY WARRANTY; without even the implied warranty of        *
 *   MERCHANTABILITY or FITNESS FOR A PARTICULAR PURPOSE.  See the         *
 *   GNU General Public License for more details.                          *
 *                                                                         *
 *   You should have received a copy of the GNU General Public License     *
 *   along with this program; if not, write to the                         *
 *   Free Software Foundation, Inc.,                                       *
 *   59 Temple Place - Suite 330, Boston, MA  02111-1307, USA.             *
 ***************************************************************************/
<<<<<<< HEAD
//===========================================================================
// SVN properties (DO NOT CHANGE)
//
// $Id: difx_spacecraft.c 11033 2023-08-08 15:57:56Z WalterBrisken $
// $HeadURL: https://svn.atnf.csiro.au/difx/libraries/difxio/trunk/difxio/difx_spacecraft.c $
// $LastChangedRevision: 11033 $
// $Author: WalterBrisken $
// $LastChangedDate: 2023-08-08 23:57:56 +0800 (二, 2023-08-08) $
//
//============================================================================
=======
>>>>>>> e9f63d4c

#include <stdio.h>
#include <stdlib.h>
#include <string.h>
#include <math.h>
#include "config.h"
#include "difxio/difx_write.h"

/* include spice files for spacecraft navigation if libraries are present */
#if HAVE_SPICE
#include "SpiceUsr.h"
#include "SpiceCK.h"
#include "SpiceZpr.h"
#include "SpiceZfc.h"
#endif


DifxSpacecraft *newDifxSpacecraftArray(int nSpacecraft)
{
	DifxSpacecraft *ds;
	
	if(nSpacecraft == 0)
	{
		return 0;
	}
	
	ds = (DifxSpacecraft *)calloc(nSpacecraft, sizeof(DifxSpacecraft));

	return ds;
}

DifxSpacecraft *dupDifxSpacecraftArray(const DifxSpacecraft *src, int n)
{
	DifxSpacecraft *dest;
	int s;

	dest = newDifxSpacecraftArray(n);

	for(s = 0; s < n; ++s)
	{
		snprintf(dest[s].name, DIFXIO_NAME_LENGTH, "%s", src[s].name);
		dest[s].nPoint = src[s].nPoint;
		dest[s].pos = (sixVector *)calloc(dest[s].nPoint, sizeof(sixVector));
		memcpy(dest[s].pos, src[s].pos, dest[s].nPoint*sizeof(sixVector));
		if(src[s].timeFrameOffset)
		{
			dest[s].timeFrameOffset = (RadioastronTimeFrameOffset *)calloc(dest[s].nPoint, sizeof(RadioastronTimeFrameOffset));
			memcpy(dest[s].timeFrameOffset, src[s].timeFrameOffset, dest[s].nPoint*sizeof(RadioastronTimeFrameOffset));
		}
		if(src[s].axisVectors)
		{
			dest[s].axisVectors = (RadioastronAxisVectors *)calloc(dest[s].nPoint, sizeof(RadioastronAxisVectors));
			memcpy(dest[s].axisVectors, src[s].axisVectors, dest[s].nPoint*sizeof(RadioastronAxisVectors));
		}
		strncpy(dest[s].ephemFile, src[s].ephemFile, DIFXIO_FILENAME_LENGTH);
		strncpy(dest[s].ephemObject, src[s].ephemObject, DIFXIO_NAME_LENGTH);
	}

	return dest;
}

void deleteDifxSpacecraftInternals(DifxSpacecraft *ds)
{
	if(ds->pos)
	{
		free(ds->pos);
		ds->pos = 0;
	}
	if(ds->timeFrameOffset)
	{
		free(ds->timeFrameOffset);
		ds->timeFrameOffset = 0;
	}
	if(ds->axisVectors)
	{
		free(ds->axisVectors);
		ds->axisVectors = 0;
	}
}

void deleteDifxSpacecraftArray(DifxSpacecraft *ds, int nSpacecraft)
{
	int s;

	if(ds)
	{
		for(s = 0; s < nSpacecraft; ++s)
		{
			deleteDifxSpacecraftInternals(ds + s);
		}
		free(ds);
	}
}

void fprintDifxSpacecraft(FILE *fp, const DifxSpacecraft *ds)
{
	fprintf(fp, "  DifxSpacecraft : %p\n", ds);
	if(ds)
	{
		fprintf(fp, "    Name = %s\n", ds->name);
		fprintf(fp, "    Num points = %d\n", ds->nPoint);
		fprintf(fp, "    Ephemeris file = %s\n", ds->ephemFile);
		fprintf(fp, "    Ephemeris object id = %s\n", ds->ephemObject);
	}
}

void printDifxSpacecraft(const DifxSpacecraft *ds)
{
	fprintDifxSpacecraft(stdout, ds);
}

#if HAVE_SPICE
static void TEME2J2000(double et, double state[6])
{
	double precm[36];
	double invprecm[36];
	double tmpstate[6];
	int six = 6;
	int i;

	/* Rotate from TEME to J2000 frame */
	/* Get rotation matrix from TEME @ET (sec past J2000 epoch) to J2000 */
	/* PRECM is 6x6, goes from J2000 -> TEME */
	zzteme_(&et, precm, invprecm);
	/* Do transformation of state from EV2LIN's TEME to J2000 */
	mxvg_(invprecm, state, &six, &six, tmpstate);
	for(i = 0; i < 6; ++i)
	{
		state[i] = tmpstate[i];
	}
}
#endif

int computeDifxSpacecraftEphemerisFromXYZ(DifxSpacecraft *ds, double mjd0, double deltat, int nPoint, double X, double Y, double Z, const char *naifFile, double ephemClockError)
{
#if HAVE_SPICE
	double state[6];
	int p;

	if(!ds->pos || ds->nPoint == 0)	/* state vector array needs allocating and intializing */
	{
		ds->nPoint = nPoint;
		ds->pos = (sixVector *)calloc(nPoint, sizeof(sixVector));
		
		for(p = 0; p < ds->nPoint; ++p)
		{
			double m = mjd0 + p*deltat;

			ds->pos[p].mjd = m;
			ds->pos[p].fracDay = m - ds->pos[p].mjd;
		}
	}

	state[0] = X/1000.0;
	state[1] = Y/1000.0;
	state[2] = Z/1000.0;
	state[3] = state[4] = state[5] = 0.0;

	if(naifFile)
	{
		ldpool_c(naifFile);
	}

	for(p = 0; p < nPoint; ++p)
	{
		long double jd;
		char jdstr[24];
		double et;

		jd = 2400000.5 + ds->pos[p].mjd + ds->pos[p].fracDay + ephemClockError/86400.0;
		sprintf(jdstr, "JD %18.12Lf", jd);
		str2et_c(jdstr, &et);

		TEME2J2000(et, state);

		ds->pos[p].X = state[0]*1000.0;	/* Convert to m and m/s from km and km/s */
		ds->pos[p].Y = state[1]*1000.0;
		ds->pos[p].Z = state[2]*1000.0;
		ds->pos[p].dX = state[3]*1000.0;
		ds->pos[p].dY = state[4]*1000.0;
		ds->pos[p].dZ = state[5]*1000.0;
	}

	clpool_c();

	return 0;
#else
	fprintf(stderr, "Error: computeDifxSpacecraftEphemerisFromXYZ: spice not compiled into difxio.\n");
	
	return -1;
#endif
}

static int computeDifxSpacecraftEphemeris_bsp(DifxSpacecraft *ds, double mjd0, double deltat, int nPoint, const char *objectName, const char *naifFile, const char *ephemFile, double ephemStellarAber, double ephemClockError)
{
#if HAVE_SPICE
	int spiceHandle;
	int p;

	if(!ds->pos || ds->nPoint == 0)	/* state vector array needs allocating and intializing */
	{
		ds->nPoint = nPoint;
		ds->pos = (sixVector *)calloc(nPoint, sizeof(sixVector));
		
		for(p = 0; p < ds->nPoint; ++p)
		{
			double m = mjd0 + p*deltat;

			ds->pos[p].mjd = m;
			ds->pos[p].fracDay = m - ds->pos[p].mjd;
		}
	}

	if(naifFile)
	{
		ldpool_c(naifFile);
	}

	spklef_c(ephemFile, &spiceHandle);

	p = snprintf(ds->name, DIFXIO_NAME_LENGTH, "%s", objectName);
	if(p >= DIFXIO_NAME_LENGTH)
	{
		fprintf(stderr, "Warning: computeDifxSpacecraftEphemeris_bsp: spacecraft name %s is too long %d > %d\n", objectName, p, DIFXIO_NAME_LENGTH-1);
	}
	for(p = 0; p < ds->nPoint; ++p)
	{
		double state[6], range;
		long double jd;
		char jdstr[28];
		double et;
		
		/* time to evaluate ephemeris */
		jd = 2400000.5 + ds->pos[p].mjd + ds->pos[p].fracDay + ephemClockError/86400.0;
		sprintf(jdstr, "JD %18.12Lf UTC", jd);
		str2et_c(jdstr, &et);

		/* 399 is the earth geocenter */
		if(ephemStellarAber < -0.5)
		{
			spkezr_c(objectName, et, "J2000", "NONE", "399", state, &range);
		}
		else if(ephemStellarAber == 0.0)
		{
			spkezr_c(objectName, et, "J2000", "LT", "399", state, &range);
		}
		else if(ephemStellarAber == 1.0)
		{
			spkezr_c(objectName, et, "J2000", "LT+S", "399", state, &range);
		}
		else
		{
			double state2[6];
			int q;

			spkezr_c(objectName, et, "J2000", "LT+S", "399", state2, &range);
			spkezr_c(objectName, et, "J2000", "LT", "399", state, &range);

			for(q = 0; q < 6; ++q)
			{
				state[q] += ephemStellarAber*(state2[q] - state[q]);
			}
		}
		
		/* Convert to m and m/s from km and km/s */
		ds->pos[p].X = state[0]*1000.0;
		ds->pos[p].Y = state[1]*1000.0;
		ds->pos[p].Z = state[2]*1000.0;
		ds->pos[p].dX = state[3]*1000.0;
		ds->pos[p].dY = state[4]*1000.0;
		ds->pos[p].dZ = state[5]*1000.0;
	}

	spkuef_c(spiceHandle);
	clpool_c();

	return 0;
#else
	fprintf(stderr, "Error: computeDifxSpacecraftEphemeris_bsp: spice not compiled into difxio.\n");
	
	return -1;
#endif
}

#if HAVE_SPICE
static int findBestSet(double e, SpiceDouble *epochs, int nEpoch, double *f)
{
	int i;

	if(e <= epochs[0])
	{
		*f = 1.0;

		return 0;
	}
	if(e >= epochs[nEpoch - 1])
	{
		*f = 1.0;

		return nEpoch - 1;
	}

	for(i = 1; i < nEpoch; ++i)
	{
		if(epochs[i] >= e)
		{
			*f = (epochs[i]-e)/(epochs[i]-epochs[i-1]);

			return i - 1;
		}
	}

	return -1;
}

void evaluateTLE(double et, double *elems, double *state)
{
	double R;
	double geophysConsts[] = 	/* values from http://naif.jpl.nasa.gov/pub/naif/toolkit_docs/FORTRAN/spicelib/ev2lin.html */
	{
		1.082616e-3,		/* J2 gravitational harmonic for earth */
		-2.53881e-6,		/* J3 gravitational harmonic for earth */
		-1.65597e-6,		/* J4 gravitational harmonic for earth */
		7.43669161e-2,		/* KE: Square root of the GM for earth where GM is expressed in earth radii cubed per minutes squared. */
		120.0,			/* QO: Low altitude bound for atmospheric model in km. */
		78.0,			/* SO: High altitude bound for atmospheric model in km. */
		6378.135,		/* RE: Equatorial radius of the earth in km. */
		1.0			/* AE: Distance units/earth radius (normally 1) */
	};

	if(elems[8] >= 2.0*M_PI/225.0)
	{
		ev2lin_(&et, geophysConsts, elems, state);

		R = sqrt(state[0]*state[0] + state[1]*state[1] + state[2]*state[2]);

		/* Adjust for light travel time from Earth Center to object */
		/* R comes out in km, et is in seconds */
		et -= R/299792.458;

		ev2lin_(&et, geophysConsts, elems, state);
	}
	else
	{
		dpspce_(&et, geophysConsts, elems, state);

		R = sqrt(state[0]*state[0] + state[1]*state[1] + state[2]*state[2]);

		/* Adjust for light travel time from Earth Center to object */
		/* R comes out in km, et is in seconds */
		et -= R/299792.458;

		dpspce_(&et, geophysConsts, elems, state);
	}

}
#endif

static int computeDifxSpacecraftEphemeris_tle(DifxSpacecraft *ds, double mjd0, double deltat, int nPoint, const char *objectName, const char *naifFile, const char *ephemFile, double ephemStellarAber, double ephemClockError)
{
#if HAVE_SPICE
	const int NElement = 10;
	const int MaxEphemElementSets = 30;
	const SpiceInt MaxLineLength = 512;
	const SpiceInt firstYear = 2000;
	int p;
	double elems[MaxEphemElementSets][NElement];
	SpiceDouble epochs[MaxEphemElementSets];
	int nSet = 0;
	FILE *in;
	char inLine[MaxLineLength];
	SpiceChar lines[2][MaxLineLength];	/* To store the Two Line Element (TLE) */

	in = fopen(ephemFile, "r");
	if(!in)
	{
		fprintf(stderr, "Error opening file %s\n", ephemFile);

		return -1;
	}

	if(naifFile)
	{
		ldpool_c(naifFile);
	}

	if(!ds->pos || ds->nPoint == 0)	/* state vector array needs allocating and intializing */
	{
		ds->nPoint = nPoint;
		ds->pos = (sixVector *)calloc(nPoint, sizeof(sixVector));
		
		for(p = 0; p < ds->nPoint; ++p)
		{
			double m = mjd0 + p*deltat;

			ds->pos[p].mjd = m;
			ds->pos[p].fracDay = m - ds->pos[p].mjd;
		}
	}

	for(;;)
	{
		char *rv;
		int l, i;

		l = strlen(objectName);

		rv = fgets(inLine, MaxLineLength-1, in);
		if(!rv)
		{
			break;
		}
		inLine[MaxLineLength-1] = 0;
		for(i = 0; inLine[i]; ++i)
		{
			if(inLine[i] < ' ')
			{
				inLine[i] = 0;
				break;
			}
		}

		if(inLine[0] == '1')
		{
			strcpy(lines[0], inLine);
		}
		else if(inLine[0] == '2')
		{
			strcpy(lines[1], inLine);

			if(strncmp(lines[0]+2, objectName, l) == 0 && strncmp(lines[1]+2, objectName, l) == 0)
			{
				SpiceDouble elemsTemp[NElement];	/* ensure proper type safety */
				int k;

				getelm_c(firstYear, MaxLineLength, lines, epochs + nSet, elemsTemp);
				for(k = 0; k < NElement; ++k)
				{
					elems[nSet][k] = elemsTemp[k];
				}

				++nSet;
			}
		}
	}

	fclose(in);

	if(nSet == 0)
	{
		fprintf(stderr, "Error: no TLEs were properly parsed from file %s\n", ephemFile);

		return -1;
	}

	p = snprintf(ds->name, DIFXIO_NAME_LENGTH, "%s", objectName);
	if(p >= DIFXIO_NAME_LENGTH)
	{
		fprintf(stderr, "Warning: computeDifxSpacecraftEphemeris_tle: spacecraft name %s is too long %d > %d\n", objectName, p, DIFXIO_NAME_LENGTH-1);
	}

	for(p = 0; p < nPoint; ++p)
	{
		long double jd;
		char jdstr[24];
		double et;
		int set;
		double state[6];
		double f = -1.0;

		/* time to evaluate ephemeris */
		jd = 2400000.5 + ds->pos[p].mjd + ds->pos[p].fracDay + ephemClockError/86400.0;
		sprintf(jdstr, "JD %18.12Lf", jd);
		str2et_c(jdstr, &et);

		set = findBestSet(et, epochs, nSet, &f);

		if(f < 0.0)
		{
			fprintf(stderr, "Developer error: computeDifxSpacecraftEphemeris_tle: f < 0 (= %f)\n", f);

			exit(EXIT_FAILURE);
		}

		evaluateTLE(et, elems[set], state);

		if(f < 1.0)
		{
			/* linear interpolation between two TLE values */

			double state2[6];
			int j;

			evaluateTLE(et, elems[set+1], state2);
			for(j = 0; j < 6; ++j)
			{
				state[j] = f*state[j] + (1.0-f)*state2[j];
			}
		}

		TEME2J2000(et, state);

		ds->pos[p].X = state[0]*1000.0;	/* Convert to m and m/s from km and km/s */
		ds->pos[p].Y = state[1]*1000.0;
		ds->pos[p].Z = state[2]*1000.0;
		ds->pos[p].dX = state[3]*1000.0;
		ds->pos[p].dY = state[4]*1000.0;
		ds->pos[p].dZ = state[5]*1000.0;
	}

	clpool_c();

	return 0;
#else
	fprintf(stderr, "Error: computeDifxSpacecraftEphemeris_tle: spice not compiled into difxio.\n");
	
	return -1;
#endif
}

int computeDifxSpacecraftEphemeris(DifxSpacecraft *ds, double mjd0, double deltat, int nPoint, const char *objectName, const char *naifFile, const char *ephemFile, double ephemStellarAber, double ephemClockError)
{
	int l;

	/* TODO: add mechanism to just load in state vectors */

	strncpy(ds->ephemFile, ephemFile, DIFXIO_FILENAME_LENGTH);
	strncpy(ds->ephemObject, objectName, DIFXIO_NAME_LENGTH);

	l = strlen(ephemFile);
	if(l > 4 && strcmp(ephemFile+l-4, ".bsp") == 0)
	{
		return computeDifxSpacecraftEphemeris_bsp(ds, mjd0, deltat, nPoint, objectName, naifFile, ephemFile, ephemStellarAber, ephemClockError);
	}
	else if(l > 4 && strcmp(ephemFile+l-4, ".tle") == 0)
	{
		return computeDifxSpacecraftEphemeris_tle(ds, mjd0, deltat, nPoint, objectName, naifFile, ephemFile, ephemStellarAber, ephemClockError);
	}
	else
	{
		fprintf(stderr, "Error: ephemFile (%s) is not of a recognized ephemeris type.  The file should end in .tle or .bsp .\n", ephemFile);
		
		return -1;
	}
}

int computeDifxSpacecraftTwoLineElement(DifxSpacecraft *ds, double mjd0, double deltat, int nPoint, const char *objectName, const char *naifFile, const char *line1, const char *line2, double ephemStellarAber, double ephemClockError)
{
#if HAVE_SPICE
	const int NElement = 10;
	const SpiceInt MaxLineLength = 128;
	const SpiceInt firstYear = 2000;
	int p;
	SpiceDouble elems[NElement];
	SpiceDouble epoch;
	SpiceChar lines[2][MaxLineLength];	/* To store the Two Line Element (TLE) */

	if(naifFile)
	{
		ldpool_c(naifFile);
	}

	strncpy(lines[0], line1, MaxLineLength);
	lines[0][MaxLineLength-1] = 0;
	strncpy(lines[1], line2, MaxLineLength);
	lines[1][MaxLineLength-1] = 0;

	if(!ds->pos || ds->nPoint == 0)	/* state vector array needs allocating and intializing */
	{
		ds->nPoint = nPoint;
		ds->pos = (sixVector *)calloc(nPoint, sizeof(sixVector));
		
		for(p = 0; p < ds->nPoint; ++p)
		{
			double m = mjd0 + p*deltat;

			ds->pos[p].mjd = m;
			ds->pos[p].fracDay = m - ds->pos[p].mjd;
		}
	}

	getelm_c(firstYear, MaxLineLength, lines, &epoch, elems);

	p = snprintf(ds->name, DIFXIO_NAME_LENGTH, "%s", objectName);
	if(p >= DIFXIO_NAME_LENGTH)
	{
		fprintf(stderr, "Warning: computeDifxSpacecraftEphemeris_tle: spacecraft name %s is too long %d > %d\n", objectName, p, DIFXIO_NAME_LENGTH-1);
	}

	for(p = 0; p < nPoint; ++p)
	{
		long double jd;
		char jdstr[24];
		double et;
		double state[6];

		/* time to evaluate ephemeris */
		jd = 2400000.5 + ds->pos[p].mjd + ds->pos[p].fracDay + ephemClockError/86400.0;
		sprintf(jdstr, "JD %18.12Lf", jd);
		str2et_c(jdstr, &et);

		evaluateTLE(et, elems, state);

		TEME2J2000(et, state);

		ds->pos[p].X = state[0]*1000.0;	/* Convert to m and m/s from km and km/s */
		ds->pos[p].Y = state[1]*1000.0;
		ds->pos[p].Z = state[2]*1000.0;
		ds->pos[p].dX = state[3]*1000.0;
		ds->pos[p].dY = state[4]*1000.0;
		ds->pos[p].dZ = state[5]*1000.0;
	}

	clpool_c();

	return 0;
#else
	fprintf(stderr, "Error: computeDifxSpacecraftEphemeris_tle: spice not compiled into difxio.\n");
	
	return -1;
#endif
}

static void copySpacecraft(DifxSpacecraft *dest, const DifxSpacecraft *src)
{
	snprintf(dest->name, DIFXIO_NAME_LENGTH, "%s", src->name);
	dest->nPoint = src->nPoint;
	dest->pos = (sixVector *)calloc(dest->nPoint, sizeof(sixVector));
	memcpy(dest->pos, src->pos, dest->nPoint*sizeof(sixVector));
	strncpy(dest->ephemFile, src->ephemFile, DIFXIO_FILENAME_LENGTH);
	strncpy(dest->ephemObject, src->ephemObject, DIFXIO_NAME_LENGTH);
}

static void mergeSpacecraft(DifxSpacecraft *dest, const DifxSpacecraft *src1, const DifxSpacecraft *src2)
{
	double end1;
	int j;
	snprintf(dest->name, DIFXIO_NAME_LENGTH, "%s", src1->name);
	
	/* put in time order */
	if(src1->pos->mjd + src1->pos->fracDay > src2->pos->mjd + src2->pos->fracDay)
	{
		const DifxSpacecraft *tmp;

		tmp = src1;
		src1 = src2;
		src2 = tmp;
	}

	end1 = src1->pos[src1->nPoint-1].mjd + src1->pos[src1->nPoint-1].fracDay;
	for(j = 0; j < src2->nPoint; ++j)
	{
		double end;

		end = src2->pos[j].mjd + src2->pos[j].fracDay;

		if(end > end1)
		{
			break;
		}
	}

	dest->nPoint = src1->nPoint + src2->nPoint - j;
	dest->pos = (sixVector *)calloc(dest->nPoint, sizeof(sixVector));
	memcpy(dest->pos, src1->pos, src1->nPoint*sizeof(sixVector));
	if(j < src2->nPoint)
	{
		memcpy(dest->pos + src1->nPoint, src2->pos + j, (src2->nPoint - j)*sizeof(sixVector));
	}
}

/* note: returns number of spacecraft on call stack */
DifxSpacecraft *mergeDifxSpacecraft(const DifxSpacecraft *ds1, int nds1, const DifxSpacecraft *ds2, int nds2, int *spacecraftIdRemap, int *nds)
{
	DifxSpacecraft *ds;
	int i, j;

	if(nds1 <= 0 && nds2 <= 0)
	{
		*nds = 0;

		return 0;
	}

	if(nds2 <= 0)
	{
		*nds = nds1;

		return dupDifxSpacecraftArray(ds1, nds1);
	}

	if(nds1 <= 0)
	{
		*nds = nds2;
		for(i = 0; i < nds2; ++i)
		{
			spacecraftIdRemap[i] = i;
		}
		return dupDifxSpacecraftArray(ds2, nds2);
	}

	/* both have spacecraft tables, so do the merge */

	*nds = nds1;

	/* first identify entries that differ and assign new spacecraftIds */
	for(j = 0; j < nds2; ++j)
	{
		for(i = 0; i < nds1; ++i)
		{
			if(strcmp(ds1[i].name, ds2[j].name) == 0)
			{
				spacecraftIdRemap[j] = i;
				break;
			}
		}
		if(i == nds1)
		{
			spacecraftIdRemap[j] = *nds;
			++(*nds);
		}
	}

	ds = newDifxSpacecraftArray(*nds);

	for(i = 0; i < nds1; ++i)
	{
		/* see if the spacecraft is common to both input tables */
		for(j = 0; j < nds2; ++j)
		{
			if(spacecraftIdRemap[j] == i)
			{
				break;
			}
		}
		if(j < nds2)	/* yes -- both have it! */
		{
			mergeSpacecraft(ds + i, ds1 + i, ds2 + j);
		}
		else		/* no -- just in first table */
		{
			copySpacecraft(ds + i, ds1 + i);
		}
	}

	/* finally go through input table 2 and copy unique ones */
	for(j = 0; j < nds2; ++j)
	{
		i = spacecraftIdRemap[j];
		if(i >= nds1) /* it is unique to second input */
		{
			copySpacecraft(ds + i, ds2 + j);
		}
	}

	return ds;
}


static void evalPoly4(long double poly[4], long double t, long double *V)
{
	*V = poly[0] + t*(poly[1] + t*(poly[2] + t*poly[3]));
}

int evaluateDifxSpacecraft(const DifxSpacecraft *sc, int mjd, double fracMjd, sixVector *interpolatedPosition)
{
	int nRow;
	const sixVector *pos;
	long double t0, t1, tMod, t, deltat;
	long double xPoly[4], yPoly[4], zPoly[4];
	int r, r0, r1;
	long double X, Y, Z, dX, dY, dZ;
	
	nRow = sc->nPoint;
	pos = sc->pos;
	
	tMod = mjd + fracMjd;
	
	/* first find interpolation points */
	t0 = 0.0;
	t1 = pos[0].mjd + pos[0].fracDay;
	for(r = 1; r < nRow; ++r)
	{
		t0 = t1;
		t1 = pos[r].mjd + pos[r].fracDay;
		if(t0 <= tMod && tMod <= t1)
		{
			break;
		}
	}
	if(r == nRow)
	{
		return -1;
	}

	/* calculate polynomial for X, Y, Z */
	r0 = r-1;
	r1 = r;
	deltat = t1 - t0;
	t = (tMod - t0)/deltat; /* time, fraction of interval, between 0 and 1 */

	if(t < -0.01 || t > 1.01)
	{
		fprintf(stderr, "WARNING: potentially unhealthy interpolation of state vector occurring mjd=%14.8Lf t0=%14.8Lf t1=%14.8Lf\n", tMod, t0, t1);
	}

	xPoly[0] = pos[r0].X;
	xPoly[1] = pos[r0].dX*deltat;
	xPoly[2] = -3.0L*(pos[r0].X-pos[r1].X) - (2.0L*pos[r0].dX+pos[r1].dX)*deltat;
	xPoly[3] =  2.0L*(pos[r0].X-pos[r1].X) + (     pos[r0].dX+pos[r1].dX)*deltat;
	yPoly[0] = pos[r0].Y;
	yPoly[1] = pos[r0].dY*deltat;
	yPoly[2] = -3.0L*(pos[r0].Y-pos[r1].Y) - (2.0L*pos[r0].dY+pos[r1].dY)*deltat;
	yPoly[3] =  2.0L*(pos[r0].Y-pos[r1].Y) + (     pos[r0].dY+pos[r1].dY)*deltat;
	zPoly[0] = pos[r0].Z;
	zPoly[1] = pos[r0].dZ*deltat;
	zPoly[2] = -3.0L*(pos[r0].Z-pos[r1].Z) - (2.0L*pos[r0].dZ+pos[r1].dZ)*deltat;
	zPoly[3] =  2.0L*(pos[r0].Z-pos[r1].Z) + (     pos[r0].dZ+pos[r1].dZ)*deltat;

	evalPoly4(xPoly, t, &X);
	evalPoly4(yPoly, t, &Y);
	evalPoly4(zPoly, t, &Z);

#if 0
	/* linear interpolation of velocity gives smoother results than
	 * evaluating derivative polynomial.  Why??? 
	 */
	dX = pos[r0].dX + t*(pos[r1].dX - pos[r0].dX);
	dY = pos[r0].dY + t*(pos[r1].dY - pos[r0].dY);
	dZ = pos[r0].dZ + t*(pos[r1].dZ - pos[r0].dZ);
#endif

	/* override interpolation with linear... */
	X  = pos[r0].X*(1.0-t) + pos[r1].X*t;
	Y  = pos[r0].Y*(1.0-t) + pos[r1].Y*t;
	Z  = pos[r0].Z*(1.0-t) + pos[r1].Z*t;
	dX = pos[r0].dX*(1.0-t) + pos[r1].dX*t;
	dY = pos[r0].dY*(1.0-t) + pos[r1].dY*t;
	dZ = pos[r0].dZ*(1.0-t) + pos[r1].dZ*t;

	interpolatedPosition->mjd = mjd;
	interpolatedPosition->fracDay = fracMjd;
	interpolatedPosition->X = X;
	interpolatedPosition->Y = Y;
	interpolatedPosition->Z = Z;
	interpolatedPosition->dX = dX;
	interpolatedPosition->dY = dY;
	interpolatedPosition->dZ = dZ;

	return r;
}

/* used to generate an MJD with more precision than a single double */
static int snprintIntDouble(char *s, int maxLength, int i, double d)
{
	const int maxDoubleLength=30;
	char ds[maxDoubleLength];

	if(d < 0.0 || d >= 1.0)
	{
		fprintf(stderr, "Warning: preciseprint(%d, %20.18f): precision being lost because double portion is outside [0,1)\n", i, d);
		if(d < 0.0)
		{
			d += (int)d + 1;
		}
		i += (int)d;
		d -= (int)d;
	}
	snprintf(ds, maxDoubleLength, "%20.18f", d);

	return snprintf(s, maxLength, "%d%s", i, ds+1);
}

int writeDifxSpacecraftArray(FILE *out, int nSpacecraft, DifxSpacecraft *ds)
{
	const int MaxLineLength = 256;
	const int MaxMJDStringLength = 40;
	int n;
	int i, j, v;
	char value[MaxLineLength];
	const sixVector *V;
	const RadioastronTimeFrameOffset *TFO;
	const RadioastronAxisVectors *AV;
	char mjdString[MaxMJDStringLength];

	writeDifxLineInt(out, "NUM SPACECRAFT", nSpacecraft);
	n = 1;
	for(i = 0; i < nSpacecraft; ++i)
	{
		if(ds[i].frame[0])
		{
			writeDifxLine(out, "FRAME", ds[i].frame);
		}
		writeDifxLine1(out, "SPACECRAFT %d NAME", i, ds[i].name);
		if(ds[i].ephemFile[0])
		{
			writeDifxLine1(out, "SPACECRAFT %d EPHEM", i, ds[i].ephemFile);
		}
		if(ds[i].ephemObject[0])
		{
			writeDifxLine1(out, "SPACECRAFT %d ID", i, ds[i].ephemObject);
		}
		writeDifxLineInt1(out, "SPACECRAFT %d ROWS", i, ds[i].nPoint);
		if(ds[i].axisVectors == 0 || ds[i].timeFrameOffset == 0)
		{
			for(j = 0; j < ds[i].nPoint; ++j)
			{
				V = ds[i].pos + j;
				snprintIntDouble(mjdString, MaxMJDStringLength, V->mjd, V->fracDay);
				v = snprintf(value, MaxLineLength,
					"%s "
					"%18.14Le %18.14Le %18.14Le "
					"%18.14Le %18.14Le %18.14Le", 
					mjdString, 
					V->X, V->Y, V->Z,
					V->dX, V->dY, V->dZ);
				if(v >= MaxLineLength)
				{
					fprintf(stderr, "Error: Spacecraft %d row %d is too long!\n", i, j);

					return -1;
				}
				writeDifxLine2(out, "SPACECRAFT %d ROW %d", i, j, value);
			}
		}
		else if(ds[i].axisVectors == 0 && ds[i].timeFrameOffset == 0)
		{
			for(j = 0; j < ds[i].nPoint; ++j)
			{
				V = ds[i].pos + j;
				TFO = ds[i].timeFrameOffset + j;
				AV = ds[i].axisVectors + j;
				snprintIntDouble(mjdString, MaxMJDStringLength, V->mjd, V->fracDay);
				v = snprintf(value, MaxLineLength,
					 "%s "
					 "%27.19Le %27.19Le %27.19Le "
					 "%27.19Le %27.19Le %27.19Le "
					 "%24.16e %24.16e "
					 "%24.16e %24.16e %24.16e "
					 "%24.16e %24.16e %24.16e "
					 "%24.16e %24.16e %24.16e", 
					 mjdString,
					 V->X, V->Y, V->Z,
					 V->dX, V->dY, V->dZ,
					 TFO->Delta_t, TFO->dtdtau,
					 AV->X[0], AV->X[1], AV->X[2],
					 AV->Y[0], AV->Y[1], AV->Y[2],
					 AV->Z[0], AV->Z[1], AV->Z[2]);
				if(v >= MaxLineLength)
				{
					fprintf(stderr, "Error: Spacecraft %d row %d is too long!\n", i, j);

					return -1;
				}
				writeDifxLine2(out, "SPACECRAFT %d ROW %d", i, j, value);
			}
		}
		else
		{
			fprintf(stderr, "Error: spacecraft number=%d: axisVectors=%p timeFrameOffset=%p but both must be null or non-null\n", i, ds[i].axisVectors, ds[i].timeFrameOffset);

			exit(EXIT_FAILURE);
		}
		n += (ds[i].nPoint + 2);
	}

	return n;
}

/* properly handles seconds outside range [0,86400) and retains precision */
void sixVectorSetTime(sixVector *v, int mjd, double sec)
{
	if(sec < 0)
	{
		int N = (int)((-sec)/86400.0) + 1;

		sec += N*86400.0;
		mjd -= N;
	}
	if(sec >= 86400.0)
	{
		int N = (int)(sec/86400.0);

		sec -= N*86400.0;
		mjd += N;
	}

	v->mjd = mjd;
	v->fracDay = sec/86400.0;
}

/* puts some parameters into the spice pool.  Call this function instead of
 * supplying a leapsecond kernel file.
 */
int populateSpiceLeapSecondsFromEOP(const DifxEOP *eop, int nEOP)
{
	const double naif_deltet_delta_t_a = 32.184;
	const double naif_deltet_k = 1.657e-3;
	const double naif_deltet_eb = 1.671e-2; 
	const double naif_deltet_m[2] = { 6.23999600, 1.99096871e-7 };
	double *naif_taiutc;
	int e;
	int nLeapSec = 0;
	double lastLeapSec = -1000.0;

#if HAVE_SPICE
	if(nEOP < 1)
	{
		fprintf(stderr, "Error: populateSpiceLeapSecondsFromEOP: too few values supplied (nEOP = %d)\n", nEOP);

		return -2;
	}

	pdpool_c("DELTET/DELTA_T_A", 1, &naif_deltet_delta_t_a);
	pdpool_c("DELTET/K",         1, &naif_deltet_k);
	pdpool_c("DELTET/EB",        1, &naif_deltet_eb);
	pdpool_c("DELTET/M",         2, naif_deltet_m);

	naif_taiutc = (double *)malloc(2*nEOP*sizeof(double));

	for(e = 0; e < nEOP; ++e)
	{
		if(eop[e].tai_utc != lastLeapSec)
		{
			naif_taiutc[2*nLeapSec] = eop[e].tai_utc;
			naif_taiutc[2*nLeapSec+1] = (eop[e].mjd - 51544.5)*86400.0;
			
			lastLeapSec = naif_taiutc[2*nLeapSec];

			++nLeapSec;
		}
	}

	pdpool_c("DELTET/DELTA_AT",  2*nLeapSec, naif_taiutc);

	free(naif_taiutc);

	return 0;
#else
	fprintf(stderr, "Error: populateSpiceLeapSecondsFromEOP: spice not compiled into difxio.\n");
	
	return -1;
#endif
}<|MERGE_RESOLUTION|>--- conflicted
+++ resolved
@@ -16,19 +16,6 @@
  *   Free Software Foundation, Inc.,                                       *
  *   59 Temple Place - Suite 330, Boston, MA  02111-1307, USA.             *
  ***************************************************************************/
-<<<<<<< HEAD
-//===========================================================================
-// SVN properties (DO NOT CHANGE)
-//
-// $Id: difx_spacecraft.c 11033 2023-08-08 15:57:56Z WalterBrisken $
-// $HeadURL: https://svn.atnf.csiro.au/difx/libraries/difxio/trunk/difxio/difx_spacecraft.c $
-// $LastChangedRevision: 11033 $
-// $Author: WalterBrisken $
-// $LastChangedDate: 2023-08-08 23:57:56 +0800 (二, 2023-08-08) $
-//
-//============================================================================
-=======
->>>>>>> e9f63d4c
 
 #include <stdio.h>
 #include <stdlib.h>
