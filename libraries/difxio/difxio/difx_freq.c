--- conflicted
+++ resolved
@@ -16,19 +16,6 @@
  *   Free Software Foundation, Inc.,                                       *
  *   59 Temple Place - Suite 330, Boston, MA  02111-1307, USA.             *
  ***************************************************************************/
-<<<<<<< HEAD
-//===========================================================================
-// SVN properties (DO NOT CHANGE)
-//
-// $Id: difx_freq.c 10817 2022-11-11 22:25:27Z JanWagner $
-// $HeadURL: https://svn.atnf.csiro.au/difx/libraries/difxio/trunk/difxio/difx_freq.c $
-// $LastChangedRevision: 10817 $
-// $Author: JanWagner $
-// $LastChangedDate: 2022-11-12 06:25:27 +0800 (六, 2022-11-12) $
-//
-//============================================================================
-=======
->>>>>>> e9f63d4c
 
 #include <stdio.h>
 #include <stdlib.h>
