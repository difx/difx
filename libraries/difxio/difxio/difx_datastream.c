--- conflicted
+++ resolved
@@ -16,19 +16,6 @@
  *   Free Software Foundation, Inc.,                                       *
  *   59 Temple Place - Suite 330, Boston, MA  02111-1307, USA.             *
  ***************************************************************************/
-<<<<<<< HEAD
-//===========================================================================
-// SVN properties (DO NOT CHANGE)
-//
-// $Id: difx_datastream.c 10966 2023-05-09 06:52:03Z JanWagner $
-// $HeadURL: https://svn.atnf.csiro.au/difx/libraries/difxio/trunk/difxio/difx_datastream.c $
-// $LastChangedRevision: 10966 $
-// $Author: JanWagner $
-// $LastChangedDate: 2023-05-09 14:52:03 +0800 (二, 2023-05-09) $
-//
-//============================================================================
-=======
->>>>>>> e9f63d4c
 
 #define _POSIX_C_SOURCE 200809L
 #include <stdio.h>
@@ -340,15 +327,9 @@
 
 	if(0)
 	{
-<<<<<<< HEAD
-		printf("full: band %.5g .. %.5g %cSB, pcal comb N*%.5g + %.5g\n", lowEdge, lowEdge + df->bw, df->sideband, dd->phaseCalIntervalMHz, dd->phaseCalBaseMHz);
-		printf("      first tone in band is %.5g\n", tonefreq);
-		printf("      final tone of band is %.5g\n", tonefreq + (ntones - 1) * dd->phaseCalIntervalMHz);
-=======
 		printf("full: band %.5g .. %.5g %cSB, pcal comb N*%.5g + %.5g\n", lowEdge, lowEdge + df->bw, df->sideband, toneinterval, dd->phaseCalBaseMHz);
 		printf("      first tone in band is %.5g\n", tonefreq);
 		printf("      final tone of band is %.5g\n", tonefreq + (ntones - 1) * toneinterval);
->>>>>>> e9f63d4c
 		printf("      ntones is %d\n", ntones);
 	}
 
@@ -1017,13 +998,10 @@
 		writeDifxLineInt(out, "TCAL FREQUENCY", dd->tcalFrequency);
 	}
 	writeDifxLineDouble(out, "PHASE CAL INT (MHZ)", "%.5g", dd->phaseCalIntervalMHz);
-<<<<<<< HEAD
-=======
 	if(dd->phaseCalIntervalDivisor != 1)
 	{
 		writeDifxLineInt(out, "PHASE CAL DIVISOR", dd->phaseCalIntervalDivisor);
 	}
->>>>>>> e9f63d4c
 	if(dd->phaseCalBaseMHz != 0)
 	{
 		writeDifxLineDouble(out, "PHASE CAL BASE(MHZ)", "%.5g", dd->phaseCalBaseMHz);
