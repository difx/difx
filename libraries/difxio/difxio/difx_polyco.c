/***************************************************************************
 *   Copyright (C) 2008-2012 by Walter Brisken                             *
 *                                                                         *
 *   This program is free software; you can redistribute it and/or modify  *
 *   it under the terms of the GNU General Public License as published by  *
 *   the Free Software Foundation; either version 3 of the License, or     *
 *   (at your option) any later version.                                   *
 *                                                                         *
 *   This program is distributed in the hope that it will be useful,       *
 *   but WITHOUT ANY WARRANTY; without even the implied warranty of        *
 *   MERCHANTABILITY or FITNESS FOR A PARTICULAR PURPOSE.  See the         *
 *   GNU General Public License for more details.                          *
 *                                                                         *
 *   You should have received a copy of the GNU General Public License     *
 *   along with this program; if not, write to the                         *
 *   Free Software Foundation, Inc.,                                       *
 *   59 Temple Place - Suite 330, Boston, MA  02111-1307, USA.             *
 ***************************************************************************/
<<<<<<< HEAD
//===========================================================================
// SVN properties (DO NOT CHANGE)
//
// $Id: difx_polyco.c 7037 2015-10-15 01:49:46Z JanWagner $
// $HeadURL: https://svn.atnf.csiro.au/difx/libraries/difxio/trunk/difxio/difx_polyco.c $
// $LastChangedRevision: 7037 $
// $Author: JanWagner $
// $LastChangedDate: 2015-10-15 09:49:46 +0800 (四, 2015-10-15) $
//
//============================================================================
=======
>>>>>>> e9f63d4c

#include <stdio.h>
#include <stdlib.h>
#include <string.h>
#include "difxio/difx_input.h"


DifxPolyco *newDifxPolycoArray(int nPolyco)
{
	DifxPolyco *dp;

	dp = (DifxPolyco *)calloc(nPolyco, sizeof(DifxPolyco));

	return dp;
}

void deleteDifxPolycoInternals(DifxPolyco *dp)
{
	if(dp->coef)
	{
		free(dp->coef);
		dp->coef = 0;
	}
}

void deleteDifxPolycoArray(DifxPolyco *dp, int nPolyco)
{
	if(dp)
	{
		int p;

		for(p = 0; p < nPolyco; ++p)
		{
			deleteDifxPolycoInternals(dp + p);
		}
		free(dp);
	}
}

void fprintDifxPolycoArray(FILE *fp, const DifxPolyco *dp, int nPolyco)
{
	int i;
	
	if(!dp)
	{
		return;
	}
	
	for(i = 0; i < nPolyco; ++i)
	{
		const DifxPolyco *p;
		int c;

		p = dp + i;
		fprintf(fp, "      Polyco file = %s\n", p->fileName);
		fprintf(fp, "      D.M. = %f\n", p->dm);
		fprintf(fp, "      refFreq = %f MHz\n", p->refFreq);
		fprintf(fp, "      mjd mid = %f\n", p->mjd);
		fprintf(fp, "      nBlk = %d\n", p->nBlk);
		fprintf(fp, "      P0 = %f turns\n", p->p0);
		fprintf(fp, "      F0 = %f Hz\n", p->f0);
		fprintf(fp, "      nCoef = %d\n", p->nCoef);
		for(c = 0; c < p->nCoef; ++c)
		{
			fprintf(fp, "        %22.16e\n", p->coef[c]);
		}
	}
}

void printDifxPolycoArray(const DifxPolyco *dp, int nPolyco)
{
	fprintDifxPolycoArray(stdout, dp, nPolyco);
}

int DifxPolycoArrayGetMaxPolyOrder(const DifxPolyco *dp, int nPolyco)
{
	int max = 0;
	int p;

	for(p = 0; p < nPolyco; ++p)
	{
		if(dp[p].nCoef > max)
		{
			max = dp[p].nCoef;
		}
	}

	return max;
}

void copyDifxPolyco(DifxPolyco *dest, const DifxPolyco *src)
{
	if(dest != src)
	{
		if(dest == 0 || src == 0)
		{
			fprintf(stderr, "Error: copyDifxPolyco: src=%p dest=%p but both must be non-null\n", src, dest);

			exit(EXIT_FAILURE);
		}

		snprintf(dest->fileName, DIFXIO_FILENAME_LENGTH, "%s", src->fileName);
		if(dest->coef)
		{
			free(dest->coef);
			dest->coef = 0;
			dest->nCoef = 0;
		}
		if(src->coef)
		{
			int c;

			dest->nCoef = src->nCoef;
			dest->coef = (double *)malloc(dest->nCoef*sizeof(double));
			for(c = 0; c < dest->nCoef; ++c)
			{
				dest->coef[c] = src->coef[c];
			}
		}
		dest->dm = src->dm;
		dest->refFreq = src->refFreq;
		dest->mjd = src->mjd;
		dest->nBlk = src->nBlk;
		dest->p0 = src->p0;
		dest->f0 = src->f0;
	}
	else
	{
		fprintf(stderr, "Developer error: copyDifxPolyco: src = dest.  Bad things will be coming...\n");
	}
}

DifxPolyco *dupDifxPolycoArray(const DifxPolyco *src, int nPolyco)
{
	DifxPolyco *dp;
	int p;

	dp = newDifxPolycoArray(nPolyco);
	for(p = 0; p < nPolyco; ++p)
	{
		copyDifxPolyco(dp + p, src + p);
	}

	return dp;
}

int loadPulsarPolycoFile(DifxPolyco **dpArray, int *nPolyco, const char *filename)
{
	const int BufferSize=160;
	FILE *in;
	
	in = fopen(filename, "r");
	if(!in)
	{
		fprintf(stderr, "Cannot open %s for read\n", filename);

		return -1;
	}

	for(;;)
	{	
		DifxPolyco *dp;
		char buffer[BufferSize];
		char *ptr;
		int n, r, c, len;

		ptr = fgets(buffer, BufferSize-1, in);
		if(ptr == 0)
		{
			if(*nPolyco < 1)
			{
				fprintf(stderr, "Early EOF in %s\n", filename);
			}
			fclose(in);
			
			return *nPolyco;
		}

		/* append another entry onto the dpArray */
		*dpArray = (DifxPolyco *)realloc(*dpArray, ((*nPolyco)+1)*sizeof(DifxPolyco));
		dp = (*dpArray) + (*nPolyco);
		dp->nCoef = 0;
		dp->coef = 0;
		snprintf(dp->fileName, DIFXIO_FILENAME_LENGTH, "%s", filename);

		r = sscanf(buffer, "%*s%*s%*f%lf%lf", &dp->mjd, &dp->dm);
		if(r != 2)
		{
			fprintf(stderr, "Error: loadPulsarPolycoFile: cannot parse [%s] from %s\n", buffer, filename);
			fclose(in);
			
			return -1;
		}

		ptr = fgets(buffer, BufferSize-1, in);
		if(ptr == 0)
		{
			fprintf(stderr, "Error: loadPulsarPolycoFile: early end of file in %s\n", filename);
			fclose(in);
			
			return -1;
		}
		r = sscanf(buffer, "%lf%lf %*s %d%d%lf", &dp->p0, &dp->f0, &dp->nBlk, &dp->nCoef, &dp->refFreq);
		if(r != 5)
		{
			fprintf(stderr, "Error: loadPulsarPolycoFile: cannot parse [%s] from %s\n", buffer, filename);
			fclose(in);
			
			return -1;
		}

		if(dp->nCoef < 1 || dp->nCoef > 24)
		{
			fprintf(stderr, "Error: loadPulsarPolycoFile: too many coefs(%d) in file %s\n", dp->nCoef, filename);
			fclose(in);

			return -1;
		}

		dp->coef = (double *)calloc(dp->nCoef, sizeof(double));

		for(c = 0; c < dp->nCoef; ++c)
		{
			n = fscanf(in, "%s", buffer);
			if(n == 0)
			{
				fprintf(stderr, "Error: loadPulsarPolycoFile: early end of file in %s\n", filename);
				fclose(in);
				
				return -1;
			}
			buffer[BufferSize-1] = 0;	/* just to be sure */
			len = strlen(buffer);
			if(buffer[len-4] == 'D')
			{
				buffer[len-4] = 'e';
			}
			dp->coef[c] = atof(buffer);
		}

		/* get the end of line character out of the file */
		ptr = fgets(buffer, BufferSize-1, in);	

		// Correct for "FUT time" 
		if(dp->mjd < 20000.0)
		{
			dp->mjd += 39126;
		}
		++(*nPolyco);
	}
	
	fclose(in);

	return *nPolyco;
}<|MERGE_RESOLUTION|>--- conflicted
+++ resolved
@@ -16,19 +16,6 @@
  *   Free Software Foundation, Inc.,                                       *
  *   59 Temple Place - Suite 330, Boston, MA  02111-1307, USA.             *
  ***************************************************************************/
-<<<<<<< HEAD
-//===========================================================================
-// SVN properties (DO NOT CHANGE)
-//
-// $Id: difx_polyco.c 7037 2015-10-15 01:49:46Z JanWagner $
-// $HeadURL: https://svn.atnf.csiro.au/difx/libraries/difxio/trunk/difxio/difx_polyco.c $
-// $LastChangedRevision: 7037 $
-// $Author: JanWagner $
-// $LastChangedDate: 2015-10-15 09:49:46 +0800 (四, 2015-10-15) $
-//
-//============================================================================
-=======
->>>>>>> e9f63d4c
 
 #include <stdio.h>
 #include <stdlib.h>
