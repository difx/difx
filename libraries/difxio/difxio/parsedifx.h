--- conflicted
+++ resolved
@@ -16,19 +16,6 @@
  *   Free Software Foundation, Inc.,                                       *
  *   59 Temple Place - Suite 330, Boston, MA  02111-1307, USA.             *
  ***************************************************************************/
-<<<<<<< HEAD
-//===========================================================================
-// SVN properties (DO NOT CHANGE)
-//
-// $Id: parsedifx.h 4309 2012-03-09 16:10:09Z WalterBrisken $
-// $HeadURL: https://svn.atnf.csiro.au/difx/libraries/difxio/trunk/difxio/parsedifx.h $
-// $LastChangedRevision: 4309 $
-// $Author: WalterBrisken $
-// $LastChangedDate: 2012-03-10 00:10:09 +0800 (六, 2012-03-10) $
-//
-//============================================================================
-=======
->>>>>>> e9f63d4c
 
 #ifndef __PARSEDIFX__
 #define __PARSEDIFX__
