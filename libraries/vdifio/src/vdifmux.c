/***************************************************************************
 *   Copyright (C) 2013-2024 Walter Brisken, Jan Wagner                    *
 *                                                                         *
 *   This program is free software; you can redistribute it and/or modify  *
 *   it under the terms of the GNU General Public License as published by  *
 *   the Free Software Foundation; either version 3 of the License, or     *
 *   (at your option) any later version.                                   *
 *                                                                         *
 *   This program is distributed in the hope that it will be useful,       *
 *   but WITHOUT ANY WARRANTY; without even the implied warranty of        *
 *   MERCHANTABILITY or FITNESS FOR A PARTICULAR PURPOSE.  See the         *
 *   GNU General Public License for more details.                          *
 *                                                                         *
 *   You should have received a copy of the GNU General Public License     *
 *   along with this program; if not, write to the                         *
 *   Free Software Foundation, Inc.,                                       *
 *   59 Temple Place - Suite 330, Boston, MA  02111-1307, USA.             *
 ***************************************************************************/
<<<<<<< HEAD

=======
>>>>>>> 4bb60c79

#include <stdio.h>
#include <string.h>
#include <stdlib.h>
#include <inttypes.h>
#include <time.h>
#include <vdifio.h>
#include "config.h"


#ifdef WORDS_BIGENDIAN
#define FILL_PATTERN 0x44332211UL
#else
#define FILL_PATTERN 0x11223344UL
#endif

#define MAGIC_BAD_THREAD	20000


/* greatest common divisor, from wikipedia */
static unsigned int gcd(unsigned int u, unsigned int v)
{
  // simple cases (termination)
  if (u == v)
    return u;
  if (u == 0)
    return v;
  if (v == 0)
    return u;
 
  // look for factors of 2
  if ((~u) & 1) // u is even
  {
    if (v & 1) // v is odd
    {
      return gcd(u >> 1, v);
    }
    else // both u and v are even
    {
      return gcd(u >> 1, v >> 1) << 1;
    }
  }
  if ((~v) & 1) // u is odd, v is even
  {  
    return gcd(u, v >> 1);
  }
  // reduce larger argument
  if (u > v)
  {  
    return gcd((u - v) >> 1, v);
  }
  return gcd((v - u) >> 1, u);
}

static void set_nOutputChan(struct vdif_mux *vm)
{
	int nt;

	nt = vm->nThread / vm->fanoutFactor;
	for(vm->nOutputChan = 1; vm->nOutputChan < nt; vm->nOutputChan *= 2) ;
	vm->nOutputChan *= vm->inputChannelsPerThread;
}



/* Params are:
 *
 * inputFrameSize:
 *	length of single-thread VDIF data packet
 * inputFramesPerSecond:
 *	Number of frames per second per thread of input to expect
 * bitsPerSample:
 *	number of bits per sample (for complex, number of bits per component)
 * nThread:
 *	number of input threads.
 * threadIds:
 *	list of thread ids.
 * nSort:
 *	maximum out-of-orderness to allow.
 * nGap:
 *	maximum gap in frame number to allow before returning early.
 *
 * Returns:
 *  < 0 on error
 *  0 on success
 *
 * see ../utils/vmux.c for example usage of this function
 */
int configurevdifmux(struct vdif_mux *vm, int inputFrameSize, int inputFramesPerSecond, int bitsPerSample, int nThread, const int *threadIds, int nSort, int nGap, int flags)
{
	int i;
	int nBit;	/* bits to corner turn together */

	if(nThread > sizeof(vm->goodMask)*8)
	{
		fprintf(stderr, "Error: configurevdifmux: cannot run vdifmux on more than %d threads; %d requested.\n", (int)sizeof(vm->goodMask)*8, nThread);

		return EVDIFTOOMANYTHREADS;
	}

	if(flags & VDIF_MUX_FLAG_COMPLEX)
	{
		vm->complexFactor = 2;
	}
	else
	{
		vm->complexFactor = 1;
	}

	nBit = bitsPerSample * vm->complexFactor;
	vm->cornerTurner = getCornerTurner(nThread, nBit);
	if(vm->cornerTurner == 0)
	{
		fprintf(stderr, "No corner turner implemented for %d threads and %d bits\n", nThread, nBit);
		
		return EVDIFNOCORNERTURNER;
	}

	vm->inputFrameSize = inputFrameSize;
	vm->inputFramesPerSecond = inputFramesPerSecond;
	vm->inputChannelsPerThread = 1;	/* Use setvdifmuxinputchannels() if this is not desired */
	vm->frameGranularity = inputFramesPerSecond/gcd(inputFramesPerSecond, 1000000000);
	vm->bitsPerSample = bitsPerSample;
	vm->nSort = nSort;
	vm->nGap = nGap;
	nThread = abs(nThread);	/* in case a special corner turner was requested */
	vm->nThread = nThread;
	vm->flags = flags;

	if(vm->nGap < vm->nSort)
	{
		vm->nGap = vm->nSort;
	}

	/* by default, and in most cases, don't merge multiple threads into a single channel.  Can be overridden with a call to setvdifmuxfanoutfactor */
	vm->fanoutFactor = 1;


	set_nOutputChan(vm);

	/* NOTE!!!  Legacy header support is not yet complete.  It is being designed so that it may be possible to come from and go to either LEGACY or nonLEGACY headers */
	/* to complete the feature, all reference to VDIF_HEADER_BYTES in vdifmux() need to be replaced */

	if(flags & VDIF_MUX_FLAG_INPUTLEGACY)
	{
		vm->inputDataSize = vm->inputFrameSize - VDIF_LEGACY_HEADER_BYTES;
	}
	else
	{
		vm->inputDataSize = vm->inputFrameSize - VDIF_HEADER_BYTES;
	}

	vm->outputDataSize = vm->inputDataSize*vm->nOutputChan;

	if(flags & VDIF_MUX_FLAG_OUTPUTLEGACY)
	{
		vm->outputFrameSize = vm->outputDataSize + VDIF_LEGACY_HEADER_BYTES;
	}
	else
	{
		vm->outputFrameSize = vm->outputDataSize + VDIF_HEADER_BYTES;
	}

	for(i = 0; i <= VDIF_MAX_THREAD_ID; ++i)
	{
		vm->chanIndex[i] = MAGIC_BAD_THREAD;
	}
	for(i = 0; i < nThread; ++i)
	{
		if(threadIds[i] < 0 || threadIds[i] > VDIF_MAX_THREAD_ID)
		{
			fprintf(stderr, "Error: illegal thread Id: %d ; needs to be within 0..%d, inclusive.\n", threadIds[i], VDIF_MAX_THREAD_ID);
			
			return EVDIFTHREADOUTOFRANGE;
		}
		vm->chanIndex[threadIds[i]] = i;
	}

	vm->goodMask = (1ULL << nThread) - 1;	/* nThread 1s as LSBs and 0s above that */

	return 0;
}

int setvdifmuxinputchannels(struct vdif_mux *vm, int inputChannelsPerThread)
{
	int nBit;	/* total bits to be corner turned together */

	if(!vm)
	{
		fprintf(stderr, "Error: setvdifmuxinputchannels called with null vdif_mux structure\n");

		return EVDIFNULLINPUT;
	}

	if(inputChannelsPerThread <= 0)
	{
		fprintf(stderr, "Error: setvdifmuxinputchannels called with %d channels per thread\n", inputChannelsPerThread);

		return EVDIFTHREADOUTOFRANGE;
	}

	if(inputChannelsPerThread > 1 && vm->fanoutFactor > 1)
	{
		fprintf(stderr, "Error: setvdifmuxinputchannels: cannot have both inputChannelsPerThread and FanoutFactor > 1\n");
		
		return EVDIFBADINPUT;
	}

	vm->inputChannelsPerThread = inputChannelsPerThread;

	set_nOutputChan(vm);

	nBit = vm->bitsPerSample*vm->inputChannelsPerThread*vm->complexFactor;
	vm->cornerTurner = getCornerTurner(vm->nThread, nBit);
	if(vm->cornerTurner == 0)
	{
		fprintf(stderr, "No corner turner implemented for %d threads and %d bits\n", vm->nThread, nBit);
		
		return EVDIFNOCORNERTURNER;
	}

	return 0;
}

/* Put in for DBBC3: allows data from multiple VDIF threads to be multiplexed into a single channel */
int setvdifmuxfanoutfactor(struct vdif_mux *vm, int fanoutFactor)
{
	if(!vm)
	{
		fprintf(stderr, "Error: setvdifmuxfanoutfactor called with null vdif_mux structure\n");

		return EVDIFNULLINPUT;
	}

	if(fanoutFactor < 1)
	{
		fprintf(stderr, "Error: setvdifmuxfanoutfactor given out of range input value: %d.\n", fanoutFactor);

		return EVDIFBADINPUT;
	}

	if(vm->inputChannelsPerThread > 1 && fanoutFactor > 1)
	{
		fprintf(stderr, "Error: setvdifmuxfanoutfactor: cannot have both inputChannelsPerThread=%d and FanoutFactor=%d > 1\n", vm->inputChannelsPerThread, fanoutFactor);
		
		return EVDIFBADINPUT;
	}

	if(vm->nThread % fanoutFactor != 0)
	{
		fprintf(stderr, "Error: setvidfmuxfanoutfactor: fanoutFactor=%d does not divide nThread=%d\n", fanoutFactor, vm->nThread);

		return EVDIFBADINPUT;
	}

	vm->fanoutFactor = fanoutFactor;

	set_nOutputChan(vm);

	return 0;
}

void printvdifmux(const struct vdif_mux *vm)
{
	if(vm)
	{
		int i;

		printf("vdif_mux:\n");
		printf("  inputFrameSize = %d\n", vm->inputFrameSize);
		printf("  inputDataSize = %d\n", vm->inputDataSize);
		printf("  outputFrameSize = %d\n", vm->outputFrameSize);
		printf("  outputDataSize = %d\n", vm->outputDataSize);
		printf("  inputFramesPerSecond = %d\n", vm->inputFramesPerSecond);
		printf("  frameGranularity = %d\n", vm->frameGranularity);
		printf("  inputChannelsPerThread = %d\n", vm->inputChannelsPerThread);
		printf("  bitsPerSample = %d\n", vm->bitsPerSample);
		printf("  complexFactor = %d\n", vm->complexFactor);
		printf("  nSort = %d\n", vm->nSort);
		printf("  nGap = %d\n", vm->nGap);
		printf("  nThread = %d\n", vm->nThread);
		printf("  nOutputChan = %d\n", vm->nOutputChan);
		printf("  fanoutFactor = %d\n", vm->fanoutFactor);
		printf("  goodMask = 0x%" PRIx64 "\n", vm->goodMask);
		printf("  flags = 0x%02x\n", vm->flags);
		printf("  thread to channel map:\n");
		if(vm->inputChannelsPerThread == 1)
		{
			for(i = 0; i <= VDIF_MAX_THREAD_ID; ++i)
			{
				if(vm->chanIndex[i] != MAGIC_BAD_THREAD)
				{
					printf("    %d -> %d\n", i, vm->chanIndex[i]);
				}
			}
		}
		else
		{
			for(i = 0; i <= VDIF_MAX_THREAD_ID; ++i)
			{
				if(vm->chanIndex[i] != MAGIC_BAD_THREAD)
				{
					printf("    %d -> %d-%d\n", i, 
						vm->chanIndex[i]*vm->inputChannelsPerThread, 
						(vm->chanIndex[i]+1)*vm->inputChannelsPerThread-1);
				}
			}
		}
	}
	else
	{
		printf("vdif_mux is NULL\n");
	}
}

/* goes through array of VDIF data of size srcSize and returns the lowest frame number (seconds*fps + frame) encountered in the first vm->nSort valid frames */
static int64_t getLowestFrameNumber(const unsigned char *src, int srcSize, const struct vdif_mux *vm)
{
	int i, N;
	int64_t lowest = -1;
	int nFrame = 0;

	N = srcSize - vm->inputFrameSize;

	for(i = 0; i <= N;)
	{
		const unsigned char *cur;
		const vdif_header *vh;
		int64_t frameNumber;

		cur = src + i;
		vh = (const vdif_header *)cur;
		if(*((uint32_t *)(cur+vm->inputFrameSize-4)) == FILL_PATTERN)
		{
			/* Fill pattern at end of frame or invalid bit is set */
			i += vm->inputFrameSize;

			continue;
		}
		if(*((uint32_t *)cur) == FILL_PATTERN)
		{
			/* Fill pattern at beginning of frame */
			i += 8;

			continue;
		}
		if(getVDIFFrameBytes(vh) != vm->inputFrameSize ||
		   getVDIFNumChannels(vh) != vm->inputChannelsPerThread ||
		   getVDIFBitsPerSample(vh) != vm->bitsPerSample)
		{
			/* here assume mismatch of key parameters is due to not being synced to the stream */
			i += 4;

			continue;
		}
		if( (vm->flags & VDIF_MUX_FLAG_ENABLEVALIDITY) && (getVDIFFrameInvalid(vh) > 0) )
		{
			/* invalid bit is set and respected */
			i += vm->inputFrameSize;

			continue;
		}

		frameNumber = (int64_t)(getVDIFFrameEpochSecOffset(vh)) * vm->inputFramesPerSecond + getVDIFFrameNumber(vh);

		if(lowest < 0 || frameNumber < lowest)
		{
			lowest = frameNumber;
		}
		++nFrame;
		i += vm->inputFrameSize;
		if(nFrame >= vm->nSort)
		{
			break;
		}
	}

	return lowest;
}

/* goes through array of VDIF data of size srcSize and returns the highest frame number (seconds*fps + frame) encountered in the first vm->nSort valid frames */
static int64_t getHighestFrameNumber(const unsigned char *src, int srcSize, const struct vdif_mux *vm)
{
	int i, N;
	int64_t highest = -1;
	int nFrame = 0;

	N = srcSize - vm->inputFrameSize;

	for(i = 0; i <= N;)
	{
		const unsigned char *cur;
		const vdif_header *vh;
		int64_t frameNumber;

		cur = src + i;
		vh = (const vdif_header *)cur;
		if(*((uint32_t *)(cur+vm->inputFrameSize-4)) == FILL_PATTERN)
		{
			/* Fill pattern at end of frame or invalid bit is set */
			i += vm->inputFrameSize;

			continue;
		}
		if(*((uint32_t *)cur) == FILL_PATTERN)
		{
			/* Fill pattern at beginning of frame */
			i += 8;

			continue;
		}
		if(getVDIFFrameBytes(vh) != vm->inputFrameSize ||
		   getVDIFNumChannels(vh) != vm->inputChannelsPerThread ||
		   getVDIFBitsPerSample(vh) != vm->bitsPerSample)
		{
			/* here assume mismatch of key parameters is due to not being synced to the stream */
			i += 4;

			continue;
		}
		if( (vm->flags & VDIF_MUX_FLAG_ENABLEVALIDITY) && (getVDIFFrameInvalid(vh) > 0) )
		{
			/* invalid bit is set and respected */
			i += vm->inputFrameSize;

			continue;
		}

		frameNumber = (int64_t)(getVDIFFrameEpochSecOffset(vh)) * vm->inputFramesPerSecond + getVDIFFrameNumber(vh);

		if(highest < 0 || frameNumber > highest)
		{
			highest = frameNumber;
		}
		++nFrame;
		i += vm->inputFrameSize;
		//if(nFrame >= vm->nSort)
		//{
		//	break;
		//}
	}

	return highest;
}

/* Params are:
 *
 * dest:
 *	pointer to output (multiplexed, single-thread) VDIF data.
 * destSize:
 *	the size of the output (dest) array.
 * src:
 *	pointer to input (multi-thread) VDIF data.
 * srcSize:
 *	length of the input (src) array.
 * vm:
 *      vdif_mux structure initialized by call to above function
 * startOutputFrameNumber:
 *      if >= 0, fix the beginning of the dest buffer grid to be this.
 *      Set to -1 unless you really know what frame number to expect.
 * stats:
 *	statistics and information about the processing
 *
 * Will stop when one of three conditions occurs:
 * 1. dest array size is exceeded
 * 2. src array is exhausted
 * 3. a gap longer than nGap frames is encountered
 *
 * Returns:
 *  < 0 on error
 *  Number of processed bytes from source on success
 *
 * The output data is to be stored in dest.  Statistics and some details of the produced data are stored in the stats.
 * Output data is uniform in time.  All initially missing data is replaced with valid VDIF packets with the invalid bit set.
 *
 * see ../utils/vmux.c for example usage of this function
 */
int vdifmux(unsigned char *dest, int destSize, const unsigned char *src, int srcSize, const struct vdif_mux *vm, int64_t startOutputFrameNumber, struct vdif_mux_statistics *stats)
{
	int threadId;
	int nValidFrame = 0;			/* counts number of valid input frames found so far */
	int nSkip = 0;				/* counts number of bytes skipped (not what we are looking for) */
	int nFill = 0;				/* counts number of bytes skipped that were fill pattern */
	int nDup = 0;				/* number of duplicate frames found */
	int nInvalidFrame = 0;			/* counts number of VDIF frames skipped because of invalid bits */
	int nDiscard = 0;			/* counts number of VDIF frames dropped because of ordering */
	int nSequentialUnprocessable = 0;	/* counts number of VDIF frames that could not be processed */
	int64_t startFrameNumber;		/* = seconds*inputFramesPerSecond + frameNumber */

	int i;					/* index into src */
	int f;
	int N;					/* max value to allow i to be */
	int highestDestIndex = 0;
	int maxDestIndex;
	int maxSrcIndex;
	int bytesProcessed = -1;		/* the program return value */
	int firstGoodByte = -1;			/* location of first non-fill pattern frame */
	int nEnd = 0;				/* number of frames processed after the end of the buffer first reached */
	int nGoodOutput = 0;
	int nBadOutput = 0;
	int nPartialOutput = 0;
	int nWrongThread = 0;
	int seconds, frameNum;
	union
	{
		vdif_header generic;
		vdif_edv4_header edv4;
	} outputHeader;
	int epoch = -1;
	int highestSortedDestIndex = -1;
	int vhUnset = 1;
	int nSort;	/* try using the supplied one, but if buffers are too small, shorten nSort accordingly */
	int framesIn = 0;

	nSort = vm->nSort;

	N = srcSize - vm->inputFrameSize;


	/* Adjust sort size if needed based on buffer sizes */
	if(3*srcSize <= 4*nSort*vm->inputFrameSize)
	{
		nSort = (3*srcSize)/(4*vm->inputFrameSize);
	}

	if(vm->flags & VDIF_MUX_FLAG_GOTOEND)
	{
		maxSrcIndex = srcSize - vm->inputFrameSize;
	}
	else
	{
		maxSrcIndex = srcSize - nSort*vm->inputFrameSize;
	}

	if(vm->flags & VDIF_MUX_FLAG_RESPECTGRANULARITY)
	{
		if(startOutputFrameNumber > 0)
		{
			int m;

			m = startOutputFrameNumber % vm->frameGranularity;
			if(m != 0)
			{
				startOutputFrameNumber += (vm->frameGranularity - m);
			}
		}
	}

	maxDestIndex = destSize/vm->outputFrameSize - 1;

	startFrameNumber = startOutputFrameNumber;

	if(startFrameNumber < 0)
	{
		startFrameNumber = getLowestFrameNumber(src, srcSize, vm);
		if(startFrameNumber < 0)
		{
			return EVDIFBADFRAMENUMBER;
		}
	}

	/* clear mask of presence */
	for(i = 0; i <= maxDestIndex; ++i)
	{
		uint64_t *p = (uint64_t *)(dest + vm->outputFrameSize*i);
		p[3] = 0;
	}

	/* Stage 1: find good data and put in output array. */
	for(i = 0; i <= N;)
	{
		const unsigned char *cur;
		const vdif_header *vh;
		int64_t frameNumber;
		int destIndex;		/* frame index into destination array */
		int chanId;

		cur = src + i;
		vh = (const vdif_header *)cur;
		if(*((uint32_t *)(cur+vm->inputFrameSize-4)) == FILL_PATTERN)
		{
			/* Fill pattern at end of frame or invalid bit is set */
			i += vm->inputFrameSize;
			nFill += vm->inputFrameSize;

			continue;
		}
		if(*((uint32_t *)cur) == FILL_PATTERN)
		{
			/* Fill pattern at beginning of frame */
			i += 8;
			nFill += 8;

			continue;
		}
		if(getVDIFFrameBytes(vh) != vm->inputFrameSize ||
		   getVDIFNumChannels(vh) != vm->inputChannelsPerThread ||
		   getVDIFBitsPerSample(vh) != vm->bitsPerSample)
		{
			/* here assume mismatch of key parameters is due to not being synced to the stream */
			i += 4;
			nSkip += 4;

			continue;
		}
		if( (vm->flags & VDIF_MUX_FLAG_ENABLEVALIDITY) && (getVDIFFrameInvalid(vh) > 0) )
		{
			/* invalid bit is set and respected */
			i += vm->inputFrameSize;
			++nInvalidFrame;

			continue;
		}

		if(firstGoodByte < 0)
		{
			firstGoodByte = i;
		}

		/* If we are here, it looks like we have a valid VDIF frame to work with */
		threadId = getVDIFThreadID(vh);
		chanId = vm->chanIndex[threadId];
		if(chanId == MAGIC_BAD_THREAD)
		{
			/* Not one of the threads we are looking for */
			i += vm->inputFrameSize;
			++nWrongThread;

			continue;
		}

		frameNumber = (int64_t)(getVDIFFrameEpochSecOffset(vh)) * vm->inputFramesPerSecond + getVDIFFrameNumber(vh);
		
		if(vhUnset)
		{
			memcpy(&outputHeader, vh, 16);
			if(vm->flags & VDIF_MUX_FLAG_PROPAGATEVALIDITY)
			{
				/* FIXME: handle hierarchical multiplexing */

				outputHeader.edv4.dummy = 0;
				outputHeader.edv4.masklength = vm->nThread/vm->fanoutFactor;
				outputHeader.edv4.eversion = 4;
				outputHeader.edv4.syncword = 0xACABFEED;
				outputHeader.edv4.validitymask = 0;
			}
			else
			{
				memset(((char *)&outputHeader) + 16, 0, 16);
			}

			/* use this first good frame to generate the prototype VDIF header for the output */
			setVDIFNumChannels(&outputHeader.generic, vm->nOutputChan);
			setVDIFThreadID(&outputHeader.generic, 0);
			setVDIFFrameBytes(&outputHeader.generic, vm->outputFrameSize);
			setVDIFFrameInvalid(&outputHeader.generic, 0);
			epoch = getVDIFEpoch(&outputHeader.generic);

			vhUnset = 0;
		}

		++framesIn;

		destIndex = frameNumber - startFrameNumber;

		if(destIndex < 0)
		{
			/* no choice but to discard this data which is to far in the past */
			i += vm->inputFrameSize;
			++nDiscard;

			continue;
		}
		if(i > maxSrcIndex)
		{
			if(highestSortedDestIndex < 0)
			{
				highestSortedDestIndex = highestDestIndex;
			}
		}
		if(destIndex > maxDestIndex)
		{
			++nSequentialUnprocessable;
			if(framesIn < nSort)
			{
				/* no choice but to discard this data which is too far in the future */
				i += vm->inputFrameSize;
				++nDiscard;

				continue;
			}
			else
			{
				/* start the shut-down procedure */
				if(bytesProcessed == -1)
				{
					// fprintf(stderr, "src/vdifmux.c bytesProcessed = 0, shut-down procedure, setting it to %d; frameNumber=%lld startFrameNumber=%lld destIndex=%d maxDestIndex=%d : destSize=%d outFrameSize=%d\n", i, frameNumber, startFrameNumber, destIndex, maxDestIndex, destSize, vm->outputFrameSize);
					bytesProcessed = i;
				}
				i += vm->inputFrameSize;
				++nEnd;
				if(nEnd >= nSort)
				{
					break;
				}
			}
		}
		else /* here we have a usable packet */
		{
			uint64_t *p = (uint64_t *)(dest + vm->outputFrameSize*destIndex);
			--nSequentialUnprocessable;

			if(destIndex > highestDestIndex + vm->nGap && vm->nGap > 0)
			{
				if(nValidFrame > nSort) // || startOutputFrameNumber >= 0)
				{


	// FIXME: revisit this logic
					/* if we are out of the probationary nSort period, start the shut-down procedure */
					if(bytesProcessed == -1)
					{
						bytesProcessed = i;
					}
					++nEnd;
					if(nEnd >= nSort)
					{
						break;
					}
				}
			}

			/* set mask indicating valid data in place */
			if(p[3] & (1 << chanId))
			{
				++nDup;
			}
			else
			{
				/* NOTE!  We're using just a bit of the dest buffer to store pointers to the original data payloads */
				const unsigned char **threadBuffers = (const unsigned char **)(dest + vm->outputFrameSize*destIndex + VDIF_HEADER_BYTES);

				p[3] |= (1 << chanId);
				threadBuffers[chanId] = cur + VDIF_HEADER_BYTES;	/* store pointer to data for later corner turning */
				
				++nValidFrame;

				if(destIndex > highestDestIndex)
				{
					highestDestIndex = destIndex;
				}
			}
			i += vm->inputFrameSize;
		}
	}

	if(bytesProcessed == -1)
	{
		bytesProcessed = i;
	}

	/* Here the source dried up, but we want to be able to reconstruct a complete stream later, so back up, a bit to look for most recent incomplete frame consistent with nSort */
	if(highestSortedDestIndex >= 0)
	{
		for(f = highestDestIndex; f > highestSortedDestIndex; --f)
		{
			const uint64_t *p = (const uint64_t *)(dest + vm->outputFrameSize*f);
			uint64_t mask = p[3];

			if(vm->flags & VDIF_MUX_FLAG_PROPAGATEVALIDITY)
			{
				if(mask == 0)
				{
					highestDestIndex = f-1;
				}
			}
			else
			{
				if(mask != vm->goodMask)
				{
					const unsigned char * const *threadBuffers = (const unsigned char **)(dest + vm->outputFrameSize*f + VDIF_HEADER_BYTES);
					int t;
					
					highestDestIndex = f-1;
					for(t = 0; t < vm->nThread; ++t)
					{
						if(mask & (1<<t))
						{
							int d;

							d = threadBuffers[t] - src - VDIF_HEADER_BYTES;	/* this is number of bytes into input stream */
							if(d < bytesProcessed)
							{
								bytesProcessed = d;
							}
							--nValidFrame;
						}
					}
				}
			}
		}
	}
	else
	{
		int minDestIndex = highestDestIndex - nSort/vm->nThread;

		if(minDestIndex >= 0) for(f = highestDestIndex; f >= minDestIndex; --f)
		{
			const uint64_t *p = (const uint64_t *)(dest + vm->outputFrameSize*f);
			uint64_t mask = p[3];

			if(vm->flags & VDIF_MUX_FLAG_PROPAGATEVALIDITY)
			{
				if(mask == 0)
				{
					highestDestIndex = f-1;
				}
			}
			else
			{
				if(mask != vm->goodMask)
				{
					const unsigned char * const *threadBuffers = (const unsigned char **)(dest + vm->outputFrameSize*f + VDIF_HEADER_BYTES);
					int t;
					
					highestDestIndex = f-1;
					for(t = 0; t < vm->nThread; ++t)
					{
						if(mask & (1<<t))
						{
							int d;

							d = threadBuffers[t] - src - VDIF_HEADER_BYTES;	/* this is number of bytes into input stream */
							if(d < bytesProcessed)
							{
								bytesProcessed = d;
							}
							--nValidFrame;
						}
					}
				}
			}
		}
	}

	/* If source did not dry up and dest got within nGap of filling, set highestDestIndex to produce (invalid) data through the end of the dest buffer for continuity */
	if(i < N && highestDestIndex < maxDestIndex && (highestDestIndex > maxDestIndex - vm->nGap || vm->nGap == 0))
	{
		highestDestIndex = maxDestIndex;
	}

	/* Stage 2: do the corner turning and header population */

	seconds = startFrameNumber/vm->inputFramesPerSecond;
	frameNum = startFrameNumber%vm->inputFramesPerSecond;

	for(f = 0; f <= highestDestIndex; ++f)
	{
		unsigned char *frame = dest + vm->outputFrameSize*f;	/* points to rearrangement destination */
		const uint64_t *p = (const uint64_t *)frame;
		uint64_t mask;

		mask = p[3];

		/* generate header for output frame */
		memcpy(frame, (const char *)&outputHeader, VDIF_HEADER_BYTES);
		setVDIFFrameEpochSecOffset((vdif_header *)frame, seconds);
		setVDIFFrameNumber((vdif_header *)frame, frameNum);

		if(vm->flags & VDIF_MUX_FLAG_PROPAGATEVALIDITY)
		{
			if(mask != 0)
			{
				const unsigned char **threadBuffers = (const unsigned char **)(frame + VDIF_HEADER_BYTES);
				vdif_edv4_header *edv4 = (vdif_edv4_header *)frame;
				if(vm->fanoutFactor > 1)
				{
					int k;

					edv4->validitymask = 0;
					for(i = k = 0; i < vm->nThread; i += vm->fanoutFactor, ++k)
					{
						int m;
						int j;
						
						m = 1;
						for(j = 0; j < vm->fanoutFactor; ++j)
						{
							m &= (mask >> (i+j));
						}
						edv4->validitymask |= (m << k);
					}
				}
				else
				{
					edv4->validitymask = mask;
				}

				if(mask != vm->goodMask)
				{
					int64_t i;
					/* point to random data rather than nowhere for invalid frames */

					for(i = 0; i < vm->nThread; ++i)
					{
						if( (mask & (1LL << i)) == 0)
						{
							threadBuffers[i] = src;
						}
					}

				}

				/* Note: The following function only works because all of the corner turners make a copy of the
				 * thread pointers before beginning */
				vm->cornerTurner(frame + VDIF_HEADER_BYTES, threadBuffers, vm->outputDataSize);

				if(mask == vm->goodMask)
				{
					++nGoodOutput;
				}
				else
				{
					++nPartialOutput;
				}
			}
			else
			{
				/* Set invalid bit */
				setVDIFFrameInvalid((vdif_header *)frame, 1);

				++nBadOutput;
			}
		}
		else
		{
			if(mask == vm->goodMask)
			{
				const unsigned char * const *threadBuffers = (const unsigned char * const *)(frame + VDIF_HEADER_BYTES);

				/* Note: The following function only works because all of the corner turners make a copy of the
				 * thread pointers before beginning */
				vm->cornerTurner(frame + VDIF_HEADER_BYTES, threadBuffers, vm->outputDataSize);

				++nGoodOutput;
			}
			else
			{
				/* Set invalid bit */
				setVDIFFrameInvalid((vdif_header *)frame, 1);

				++nBadOutput;
			}
		}

		++frameNum;
		if(frameNum >= vm->inputFramesPerSecond)
		{
			++seconds;
			frameNum -= vm->inputFramesPerSecond;
		}
	}

	if(stats)
	{
		stats->nValidFrame += nValidFrame;
		stats->nInvalidFrame += nInvalidFrame;
		stats->nDiscardedFrame += nDiscard;
		stats->nWrongThread += nWrongThread;
		stats->nDuplicateFrame += nDup;
		stats->nSkippedByte += nSkip;
		stats->nFillByte += nFill;
		stats->bytesProcessed += bytesProcessed;
		stats->nGoodFrame += nGoodOutput;
		stats->nPartialFrame += nPartialOutput;
		stats->nFillerFrame += nBadOutput;

		stats->srcSize = srcSize;
		stats->srcUsed = bytesProcessed;
		stats->destSize = destSize;
		stats->destUsed = (nGoodOutput + nBadOutput + nPartialOutput)*vm->outputFrameSize;
		stats->inputFrameSize = vm->inputFrameSize;
		stats->outputFrameSize = vm->outputFrameSize;
		stats->outputFrameGranularity = vm->frameGranularity;
		stats->outputFramesPerSecond = vm->inputFramesPerSecond;
		stats->nOutputFrame = nGoodOutput + nBadOutput + nPartialOutput;
		stats->epoch = epoch;
		stats->startFrameNumber = startFrameNumber;

		/* Catch cases where vmux got out of sync (e.g. too many fill-pattern frames or invalid frames in the input) */
		if(stats->nOutputFrame == 0 || bytesProcessed == 0 || firstGoodByte < 0 || (nSequentialUnprocessable >= nSort))
		{
			if(getHighestFrameNumber(src, srcSize, vm) < 0)
			{
				stats->startFrameNumber += (srcSize / vm->inputFrameSize) / vm->nThread + 1;
			}
			else
			{
				stats->startFrameNumber = getHighestFrameNumber(src, srcSize, vm) + 1;
			}
			stats->nOutputFrame = 0;
			stats->srcUsed = srcSize - (srcSize % vm->inputFrameSize);
			bytesProcessed = stats->srcUsed;
		}

		++stats->nCall;
	}

	if(bytesProcessed > firstGoodByte)
	{
		return bytesProcessed;
	}

	return firstGoodByte;
}

void printvdifmuxstatistics(const struct vdif_mux_statistics *stats)
{
	if(stats)
	{
		printf("VDIF multiplexer statistics:\n");
		printf("  Number of calls to vdifmux         = %d\n", stats->nCall);
		printf("  Number of calls with insuff. data  = %d\n", stats->nOutOfDataConditions);
		printf("  Number of valid input frames       = %lld\n", stats->nValidFrame);
		printf("  Number of invalid input frames     = %lld\n", stats->nInvalidFrame);
		printf("  Number of duplicate frames         = %lld\n", stats->nDuplicateFrame);
		printf("  Number of discarded frames         = %lld\n", stats->nDiscardedFrame);
		printf("  Number of wrong-thread frames      = %lld\n", stats->nWrongThread);
		printf("  Number of skipped interloper bytes = %lld\n", stats->nSkippedByte);
		printf("  Number of fill pattern bytes       = %lld\n", stats->nFillByte);
		printf("  Total number of bytes processed    = %lld\n", stats->bytesProcessed);
		printf("  Total number of bytes output       = %lld\n", stats->outputFrameSize*(stats->nGoodFrame+stats->nPartialFrame+stats->nFillerFrame));
		printf("  Total number of good output frames = %lld\n", stats->nGoodFrame);
		printf("  Total number of partial out frames = %lld\n", stats->nPartialFrame);
		printf("  Total number of filler out frames  = %lld\n", stats->nFillerFrame);
		printf("Properties of output data from recent call:\n");
		printf("  Input frame size                   = %d\n", stats->inputFrameSize);
		printf("  Output frame size                  = %d\n", stats->outputFrameSize);
		printf("  Number of output frames            = %d\n", stats->nOutputFrame);
		printf("  Epoch                              = %d\n", stats->epoch);
		printf("  Start output frame number          = %" PRId64 "\n", stats->startFrameNumber);
		printf("  Output frame granularity           = %d\n", stats->outputFrameGranularity);
		printf("  Output frames per second           = %d\n", stats->outputFramesPerSecond);
		printf("  %d/%d src bytes consumed\n", stats->srcUsed, stats->srcSize);
		printf("  %d/%d dest bytes generated\n", stats->destUsed, stats->destSize);
	}
	else
	{
		fprintf(stderr, "Weird: printvdifmuxstatistics called with null pointer.\n");
	}
}

void resetvdifmuxstatistics(struct vdif_mux_statistics *stats)
{
	if(stats)
	{
		memset(stats, 0, sizeof(struct vdif_mux_statistics));
	}
}
<|MERGE_RESOLUTION|>--- conflicted
+++ resolved
@@ -16,10 +16,6 @@
  *   Free Software Foundation, Inc.,                                       *
  *   59 Temple Place - Suite 330, Boston, MA  02111-1307, USA.             *
  ***************************************************************************/
-<<<<<<< HEAD
-
-=======
->>>>>>> 4bb60c79
 
 #include <stdio.h>
 #include <string.h>
