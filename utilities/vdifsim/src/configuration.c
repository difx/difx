#include <stdio.h>
#include <stdlib.h>
#include <strings.h>
#include <regex.h>
#include "configuration.h"


/* keep up to date with enum FeatureType in configuration.h */
const char FeatureTypeStrings[][MAX_FEATURE_TYPE_STRING_LENGTH] =
{
	"Gaussian",
	"Sinc",
	"Triangle",
	"Box",
	"Tone",

	"!"		/* list terminator; corresponds to NumFeatureType */
};



/* Sample exerpt from configuration

# blank lines are comments
# from # to end of line is a comment
# additional whitespace is meaningless
# first word is "type", which is case insensitive

# Type    freq     width  fl.den.  flux  spec.ind.  # comment
Gaussian  8825.25  10.0   40                        # 10.0 MHz wide Gaussian centered at 8825.25 MHz, peak flux density of 40 Jy 
Gaussian  8855.25  10.0   40                        # 10.0 MHz wide Gaussian centered at 8855.25 MHz, peak flux density of 40 Jy 
Sinc      8879.15  5      20                        # 5 MHz wide Sinc centered at 8879.15 MHz, peak flux density of 20 Jy
FluxDensity               5                         # 5 Jy of broad-band flux density
Index     9000.00                         -1        # set spectral index to -1, with the reference FluxDensity set at 9000 MHz
Tone      8850.00                   10              # add a tone at 8850.0 MHz with flux of 10 Jy.GHz

# "Box" and "Triangle" are similar to "Gaussian"

 */


AntennaParameters *getAntennaParameters(Configuration *config, const char *antName)
{
	int p;

	for(p = 0; p < config->nAntParm; ++p)
	{
		if(strcasecmp(config->antParms[p].name, antName) == 0)
		{
			return config->antParms + p;
		}
	}

	return 0;
}

const AntennaParameters *getAntennaParametersConst(const Configuration *config, const char *antName)
{
	int p;

	for(p = 0; p < config->nAntParm; ++p)
	{
		if(strcasecmp(config->antParms[p].name, antName) == 0)
		{
			return config->antParms + p;
		}
	}

	return 0;
}


Configuration *loadConfigration(const char *filename)
{
	const int MaxLineLength = 1024;
	Configuration *config;
	FILE *in;
	int lineNumber = 0;
	Feature *F;
	AntennaParameters *A = 0;
	regex_t headingMatch;
	regmatch_t matchPtr[2];

	regcomp(&headingMatch, "\\[[a-zA-Z0-9]+\\]", REG_EXTENDED);

	config = newConfiguration();
	F = config->features;

	in = fopen(filename, "r");
	if(!in)
	{
		fprintf(stderr, "Cannot open '%s' for read.\n", filename);

		return 0;
	}

	for(;;)
	{
		int i;
		double p[5];
		char *rv;
		char typeStr[MAX_FEATURE_TYPE_STRING_LENGTH];
		char line[MaxLineLength];
		int n;

		rv = fgets(line, MaxLineLength, in);
		if(!rv)
		{
			fclose(in);

			return config;
		}
		++lineNumber;
		for(i = 0; line[i]; ++i)
		{
			if(line[i] == '#' || line[i] == '\n' || line[i] == '\r')
			{
				line[i] = 0;
				break;
			}
		}
		if(line[0] == 0)
		{
			continue;
		}
		n = sscanf(line, "%s%lf%lf%lf%lf%lf", typeStr, p+0, p+1, p+2, p+3, p+4);
		if(n == 0 || typeStr[0] == 0)
		{
			continue;	/* must be a blank line or a pure comment */
		}
		if(regexec(&headingMatch, typeStr, 2, matchPtr, 0) == 0)
		{
			typeStr[matchPtr[0].rm_eo - 1] = 0;
			A = getAntennaParameters(config, typeStr + matchPtr[0].rm_so + 1);
			if(A == 0)
			{
				if(config->nAntParm < MAX_ANTENNA_PARAMETERS)
				{
					A = config->antParms + config->nAntParm;
					++config->nAntParm;
					snprintf(A->name, DIFXIO_NAME_LENGTH, "%s", typeStr + matchPtr[0].rm_so + 1);
				}
				else
				{
					fprintf(stderr, "Error: too many antennas in %s.  Max is %d\n", filename, MAX_ANTENNA_PARAMETERS);
					break;
				}
			}
		}
		else if(A)
		{
			if(strcasecmp(typeStr, "SEFD") == 0)
			{
				if(n != 2)
				{
					fprintf(stderr, "%s line %d: SEFD needs <rate>\n", filename, lineNumber);
					break;
				}
				A->SEFD = p[0];
			}
			else if(strcasecmp(typeStr, "DroppedPacketRate") == 0)
			{
				if(n != 2)
				{
					fprintf(stderr, "%s line %d: DroppedPacketRate needs <rate>\n", filename, lineNumber);
					break;
				}
				A->droppedPacketRate = p[0];
			}
			else if(strcasecmp(typeStr, "InvalidPacketRate") == 0)
			{
				if(n != 2)
				{
					fprintf(stderr, "%s line %d: InvalidPacketRate needs <rate>\n", filename, lineNumber);
					break;
				}
				A->invalidPacketRate = p[0];
			}
			else if(strcasecmp(typeStr, "ClockOffset") == 0)
			{
				if(n != 2)
				{
					fprintf(stderr, "%s line %d: ClockOffset needs <offset> (in microseconds)\n", filename, lineNumber);
					break;
				}
				A->clockOffset = p[0];
			}
<<<<<<< HEAD
			else if(strcasecmp(typeStr, "SwitchedPower") == 0)
			{
				if(n != 3)
				{
					fprintf(stderr, "%s line %d: SwitchedPower needs <Freq[Hz]> and <power[%%]>\n", filename, lineNumber);

					break;
				}
				A->switchedPowerFreq = (int)(p[0] + 0.5);
				A->switchedPowerFrac = p[1];
			}
			else if(strcasecmp(typeStr, "PulseCal") == 0)
			{
				if(n < 3 || n > 4)
				{
					fprintf(stderr, "%s line %d: PulseCal needs <Interval[MHz]> and <power[%%]>, and optionally <delay[us]>\n", filename, lineNumber);

					break;
				}
				A->pulseCalInterval = (int)(p[0] + 0.5);
				A->pulseCalFrac = p[1];
				if(n >= 4)
				{
					A->pulseCalDelay = p[2];
				}
			}
=======
>>>>>>> c2ac9954
			else
			{
				fprintf(stderr, "%s line %d : Unknown antenna parameter: %s\n", filename, lineNumber, typeStr);
				break;
			}
		}
		else
		{
			if(strcasecmp(typeStr, "FluxDensity") == 0)
			{
				if(n != 2)
				{
					fprintf(stderr, "%s line %d: FluxDensity needs <flux density>\n", filename, lineNumber);
					break;
				}
				config->fluxDensity = p[0];
			}
			else if(strcasecmp(typeStr, "Index") == 0)
			{
				if(n != 3)
				{
					fprintf(stderr, "%s line %d: Index needs <ref freq> <spec index>\n", filename, lineNumber);
					break;
				}
				config->specIndexFreq = p[0];
				config->specIndex = p[1];
			}
			else if(strcasecmp(typeStr, "Gaussian") == 0)
			{
				if(n != 4)
				{
					fprintf(stderr, "%s line %d: Gaussian needs <freq> <width> <flux density>\n", filename, lineNumber);
					break;
				}
				F->type = Feature_Gaussian;
				F->freq = p[0];
				F->width = p[1];
				F->fluxDensity = p[2];
				++F;
				++config->nFeature;
			}
			else if(strcasecmp(typeStr, "Sinc") == 0)
			{
				if(n != 4)
				{
					fprintf(stderr, "%s line %d: Sinc needs <freq> <width> <flux density>\n", filename, lineNumber);
					break;
				}
				F->type = Feature_Sinc;
				F->freq = p[0];
				F->width = p[1];
				F->fluxDensity = p[2];
				++F;
				++config->nFeature;
			}
			else if(strcasecmp(typeStr, "Triangle") == 0)
			{
				if(n != 4)
				{
					fprintf(stderr, "%s line %d: Triangle needs <freq> <width> <flux density>\n", filename, lineNumber);
					break;
				}
				F->type = Feature_Triangle;
				F->freq = p[0];
				F->width = p[1];
				F->fluxDensity = p[2];
				++F;
				++config->nFeature;
			}
			else if(strcasecmp(typeStr, "Box") == 0)
			{
				if(n != 4)
				{
					fprintf(stderr, "%s line %d: Box needs <freq> <width> <flux density>\n", filename, lineNumber);
					break;
				}
				F->type = Feature_Box;
				F->freq = p[0];
				F->width = p[1];
				F->fluxDensity = p[2];
				++F;
				++config->nFeature;
			}
			else if(strcasecmp(typeStr, "Tone") == 0)
			{
				if(n != 3)
				{
					fprintf(stderr, "%s line %d: Tone needs <freq> <flux>\n", filename, lineNumber);
					break;
				}
				F->type = Feature_Tone;
				F->freq = p[0];
				F->flux = p[1] * 1e9;
				++F;
				++config->nFeature;
			}
			else
			{
				fprintf(stderr, "%s line %d : Unknown feature type: %s\n", filename, lineNumber, typeStr);
				break;
			}
		}
	}

	/* must have hit some error */
	free(config);

	return 0;
}

Configuration *newConfiguration()
{
	Configuration *config;

	config = (Configuration *)calloc(1, sizeof(Configuration));

	return config;
}

void deleteConfiguration(Configuration *config)
{
	if(config)
	{
		free(config);
	}
}

void printConfiguration(const Configuration *config)
{
	printf("Configuration [%p]\n", config);
	if(config)
	{
		int i;

		if(config->fluxDensity)
		{
			printf("  Flux density = %f Jy\n", config->fluxDensity);
			if(config->specIndexFreq > 0 && config->specIndex != 0.0)
			{
				printf("    Spec index = %f\n", config->specIndex);
				printf("    Ref freq = %f MHz\n", config->specIndexFreq);
			}
		}
		for(i = 0; i < config->nFeature; ++i)
		{
			const Feature *F;

			F = config->features + i;
			switch(F->type)
			{
			case Feature_Gaussian:
				printf("  Gaussian:\n");
				printf("    Center = %f MHz\n", F->freq);
				printf("    FWHM = %f MHz\n", F->width);
				printf("    Peak flux density = %f Jy\n", F->fluxDensity);
				break;
			case Feature_Sinc:
				printf("  Sinc:\n");
				printf("    Center = %f MHz\n", F->freq);
				printf("    Width = %f MHz\n", F->width);
				printf("    Peak flux density = %f Jy\n", F->fluxDensity);
				break;
			case Feature_Triangle:
				printf("  Triange:\n");
				printf("    Center = %f MHz\n", F->freq);
				printf("    Width = %f MHz\n", F->width);
				printf("    Peak flux density = %f Jy\n", F->fluxDensity);
				break;
			case Feature_Box:
				printf("  Box:\n");
				printf("    Center = %f MHz\n", F->freq);
				printf("    Width = %f MHz\n", F->width);
				printf("    Flux density = %f Jy\n", F->fluxDensity);
				break;
			case Feature_Tone:
				printf("  Tone:\n");
				printf("    Freq = %f MHz\n", F->freq);
				printf("    Flux = %f Jy.GHz\n", F->fluxDensity * 1e-9);
				break;
			default:
				printf("  Unknown feature %d\n", F->type);
				break;
			}
		}
		for(i = 0; i < config->nAntParm; ++i)
		{
			const AntennaParameters *A;

			A = config->antParms + i;
			printf("  Antenna %s\n", A->name);
			printf("    Dropped packet rate = %f\n", A->droppedPacketRate);
			printf("    Invalid packet rate = %f\n", A->invalidPacketRate);
			printf("    Clock offset = %f us\n", A->clockOffset);
		}
	}
}<|MERGE_RESOLUTION|>--- conflicted
+++ resolved
@@ -185,7 +185,7 @@
 				}
 				A->clockOffset = p[0];
 			}
-<<<<<<< HEAD
+
 			else if(strcasecmp(typeStr, "SwitchedPower") == 0)
 			{
 				if(n != 3)
@@ -212,8 +212,7 @@
 					A->pulseCalDelay = p[2];
 				}
 			}
-=======
->>>>>>> c2ac9954
+
 			else
 			{
 				fprintf(stderr, "%s line %d : Unknown antenna parameter: %s\n", filename, lineNumber, typeStr);
